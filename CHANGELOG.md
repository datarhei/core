# Core

<<<<<<< HEAD
### Core v16.11.0 > v16.?.?

-   Add PUT /api/v3/fs endpoint for file operations
-   Add GET /api/v3/process/:id/report/:at endpoint for retrieving a specific report history entry
-   Add last progress report to report history
-   Add exit status to report history
-   Add support for date placeholder in process config
-   Add support for creating directories for output files to be written on disk
-   Add GET /api/v3/report/process endpoint
-   Fix S3 storage credential parsing from ENV
-   Fix placeholder parameter parsing
=======
### Core v16.12.0 > v16.?.?

-   Add updated_at field in process infos
-   Add preserve process log history when updating a process
-   Add support for input framerate data from jsonstats patch
-   Add number of keyframes and extradata size to process progress data
>>>>>>> b3696f49
-   Fix better naming for storage endpoint documentation
-   Fix freeing up S3 mounts
-   Fix URL validation if the path contains FFmpeg specific placeholders
-   Fix purging default file from HTTP cache
-   Fix parsing S3 storage definition from environment variable
-   Fix checking length of CPU time array ([#10](https://github.com/datarhei/core/issues/10))
-   Deprecate ENV names that do not correspond to JSON name

### Core v16.11.0 > v16.12.0

-   Add S3 storage support
-   Add support for variables in placeholde parameter
-   Add support for RTMP token as stream key as last element in path
-   Add support for soft memory limit with debug.memory_limit_mbytes in config
-   Add support for partial process config updates
-   Add support for alternative syntax for auth0 tenants as environment variable
-   Fix config timestamps created_at and loaded_at
-   Fix /config/reload return type
-   Fix modifying DTS in RTMP packets ([restreamer/#487](https://github.com/datarhei/restreamer/issues/487), [restreamer/#367](https://github.com/datarhei/restreamer/issues/367))
-   Fix default internal SRT latency to 20ms

### Core v16.10.1 > v16.11.0

-   Add FFmpeg 4.4 to FFmpeg 5.1 migration tool
-   Add alternative SRT streamid
-   Mod bump FFmpeg to v5.1.2 (datarhei/core:tag bundles)
-   Fix crash with custom SSL certificates ([restreamer/#425](https://github.com/datarhei/restreamer/issues/425))
-   Fix proper version handling for config
-   Fix widged session data
-   Fix resetting process stats when process stopped
-   Fix stale FFmpeg process detection for streams with only audio
-   Fix wrong return status code ([#6](https://github.com/datarhei/core/issues/6)))
-   Fix use SRT defaults for key material exchange

### Core v16.10.0 > v16.10.1

-   Add email address in TLS config for Let's Encrypt
-   Fix use of Let's Encrypt production CA

### Core v16.9.1 > v16.10.0

-   Add HLS session middleware to diskfs
-   Add /v3/metrics (get) endpoint to list all known metrics
-   Add logging HTTP request and response body sizes
-   Add process id and reference glob pattern matching
-   Add cache block list for extensions not to cache
-   Mod exclude .m3u8 and .mpd files from disk cache by default
-   Mod replaces x/crypto/acme/autocert with caddyserver/certmagic
-   Mod exposes ports (Docker desktop)
-   Fix assigning cleanup rules for diskfs
-   Fix wrong path for swagger definition
-   Fix process cleanup on delete, remove empty directories from disk
-   Fix SRT blocking port on restart (upgrade datarhei/gosrt)
-   Fix RTMP communication (Blackmagic Web Presenter, thx 235 MEDIA)
-   Fix RTMP communication (Blackmagic ATEM Mini, [#385](https://github.com/datarhei/restreamer/issues/385))
-   Fix injecting commit, branch, and build info
-   Fix API metadata endpoints responses

#### Core v16.9.0 > v16.9.1^

-   Fix v1 import app
-   Fix race condition

#### Core v16.8.0 > v16.9.0

-   Add new placeholders and parameters for placeholder
-   Allow RTMP server if RTMPS server is enabled. In case you already had RTMPS enabled it will listen on the same port as before. An RTMP server will be started additionally listening on a lower port number. The RTMP app is required to start with a slash.
-   Add optional escape character to process placeholder
-   Fix output address validation for tee outputs
-   Fix updating process config
-   Add experimental SRT connection stats and logs API
-   Hide /config/reload endpoint in reade-only mode
-   Add experimental SRT server (datarhei/gosrt)
-   Create v16 in go.mod
-   Fix data races, tests, lint, and update dependencies
-   Add trailing slash for routed directories (datarhei/restreamer#340)
-   Allow relative URLs in content in static routes

#### Core v16.7.2 > v16.8.0

-   Add purge_on_delete function
-   Mod updated dependencies
-   Mod updated API docs
-   Fix disabled session logging
-   Fix FFmpeg skills reload
-   Fix ignores processes with invalid references (thx Patron Ramakrishna Chillara)
-   Fix code scanning alerts<|MERGE_RESOLUTION|>--- conflicted
+++ resolved
@@ -1,6 +1,5 @@
 # Core
 
-<<<<<<< HEAD
 ### Core v16.11.0 > v16.?.?
 
 -   Add PUT /api/v3/fs endpoint for file operations
@@ -10,16 +9,11 @@
 -   Add support for date placeholder in process config
 -   Add support for creating directories for output files to be written on disk
 -   Add GET /api/v3/report/process endpoint
--   Fix S3 storage credential parsing from ENV
--   Fix placeholder parameter parsing
-=======
-### Core v16.12.0 > v16.?.?
-
 -   Add updated_at field in process infos
 -   Add preserve process log history when updating a process
 -   Add support for input framerate data from jsonstats patch
 -   Add number of keyframes and extradata size to process progress data
->>>>>>> b3696f49
+-   Fix placeholder parameter parsing
 -   Fix better naming for storage endpoint documentation
 -   Fix freeing up S3 mounts
 -   Fix URL validation if the path contains FFmpeg specific placeholders
