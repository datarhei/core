# Core

### Core v16.11.0 > v16.?.?

-   Add PUT /api/v3/fs endpoint for file operations
-   Add GET /api/v3/process/:id/report/:at endpoint for retrieving a specific report history entry
-   Add last progress report to report history
-   Add exit status to report history
-   Add support for date placeholder in process config
-   Add support for creating directories for output files to be written on disk
-   Add GET /api/v3/report/process endpoint
-   Add updated_at field in process infos
-   Add preserve process log history when updating a process
-   Add support for input framerate data from jsonstats patch
-   Add number of keyframes and extradata size to process progress data
<<<<<<< HEAD
-   Fix placeholder parameter parsing
=======
-   Mod bumps FFmpeg to v5.1.3 (datarhei/core:tag bundles)
>>>>>>> e45f80ed
-   Fix better naming for storage endpoint documentation
-   Fix freeing up S3 mounts
-   Fix URL validation if the path contains FFmpeg specific placeholders
-   Fix purging default file from HTTP cache
-   Fix parsing S3 storage definition from environment variable
-   Fix checking length of CPU time array ([#10](https://github.com/datarhei/core/issues/10))
-   Deprecate ENV names that do not correspond to JSON name

### Core v16.11.0 > v16.12.0

-   Add S3 storage support
-   Add support for variables in placeholde parameter
-   Add support for RTMP token as stream key as last element in path
-   Add support for soft memory limit with debug.memory_limit_mbytes in config
-   Add support for partial process config updates
-   Add support for alternative syntax for auth0 tenants as environment variable
-   Fix config timestamps created_at and loaded_at
-   Fix /config/reload return type
-   Fix modifying DTS in RTMP packets ([restreamer/#487](https://github.com/datarhei/restreamer/issues/487), [restreamer/#367](https://github.com/datarhei/restreamer/issues/367))
-   Fix default internal SRT latency to 20ms

### Core v16.10.1 > v16.11.0

-   Add FFmpeg 4.4 to FFmpeg 5.1 migration tool
-   Add alternative SRT streamid
-   Mod bump FFmpeg to v5.1.2 (datarhei/core:tag bundles)
-   Fix crash with custom SSL certificates ([restreamer/#425](https://github.com/datarhei/restreamer/issues/425))
-   Fix proper version handling for config
-   Fix widged session data
-   Fix resetting process stats when process stopped
-   Fix stale FFmpeg process detection for streams with only audio
-   Fix wrong return status code ([#6](https://github.com/datarhei/core/issues/6)))
-   Fix use SRT defaults for key material exchange

### Core v16.10.0 > v16.10.1

-   Add email address in TLS config for Let's Encrypt
-   Fix use of Let's Encrypt production CA

### Core v16.9.1 > v16.10.0

-   Add HLS session middleware to diskfs
-   Add /v3/metrics (get) endpoint to list all known metrics
-   Add logging HTTP request and response body sizes
-   Add process id and reference glob pattern matching
-   Add cache block list for extensions not to cache
-   Mod exclude .m3u8 and .mpd files from disk cache by default
-   Mod replaces x/crypto/acme/autocert with caddyserver/certmagic
-   Mod exposes ports (Docker desktop)
-   Fix assigning cleanup rules for diskfs
-   Fix wrong path for swagger definition
-   Fix process cleanup on delete, remove empty directories from disk
-   Fix SRT blocking port on restart (upgrade datarhei/gosrt)
-   Fix RTMP communication (Blackmagic Web Presenter, thx 235 MEDIA)
-   Fix RTMP communication (Blackmagic ATEM Mini, [#385](https://github.com/datarhei/restreamer/issues/385))
-   Fix injecting commit, branch, and build info
-   Fix API metadata endpoints responses

#### Core v16.9.0 > v16.9.1^

-   Fix v1 import app
-   Fix race condition

#### Core v16.8.0 > v16.9.0

-   Add new placeholders and parameters for placeholder
-   Allow RTMP server if RTMPS server is enabled. In case you already had RTMPS enabled it will listen on the same port as before. An RTMP server will be started additionally listening on a lower port number. The RTMP app is required to start with a slash.
-   Add optional escape character to process placeholder
-   Fix output address validation for tee outputs
-   Fix updating process config
-   Add experimental SRT connection stats and logs API
-   Hide /config/reload endpoint in reade-only mode
-   Add experimental SRT server (datarhei/gosrt)
-   Create v16 in go.mod
-   Fix data races, tests, lint, and update dependencies
-   Add trailing slash for routed directories (datarhei/restreamer#340)
-   Allow relative URLs in content in static routes

#### Core v16.7.2 > v16.8.0

-   Add purge_on_delete function
-   Mod updated dependencies
-   Mod updated API docs
-   Fix disabled session logging
-   Fix FFmpeg skills reload
-   Fix ignores processes with invalid references (thx Patron Ramakrishna Chillara)
-   Fix code scanning alerts<|MERGE_RESOLUTION|>--- conflicted
+++ resolved
@@ -13,11 +13,8 @@
 -   Add preserve process log history when updating a process
 -   Add support for input framerate data from jsonstats patch
 -   Add number of keyframes and extradata size to process progress data
-<<<<<<< HEAD
 -   Fix placeholder parameter parsing
-=======
 -   Mod bumps FFmpeg to v5.1.3 (datarhei/core:tag bundles)
->>>>>>> e45f80ed
 -   Fix better naming for storage endpoint documentation
 -   Fix freeing up S3 mounts
 -   Fix URL validation if the path contains FFmpeg specific placeholders
