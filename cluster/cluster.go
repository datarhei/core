--- conflicted
+++ resolved
@@ -55,10 +55,6 @@
 	Leave(origin, id string) error              // gracefully remove a node from the cluster
 	TransferLeadership(origin, id string) error // transfer leadership to another node
 	Snapshot(origin string) (io.ReadCloser, error)
-<<<<<<< HEAD
-	IsRaftLeader() bool
-=======
->>>>>>> 480dbb7f
 	HasRaftLeader() bool
 
 	ProcessAdd(origin string, config *app.Config) error
@@ -205,17 +201,6 @@
 		emergencyLeaderTimeout: config.EmergencyLeaderTimeout,
 		recoverTimeout:         config.RecoverTimeout,
 
-<<<<<<< HEAD
-		isDegraded:    true,
-		isDegradedErr: fmt.Errorf("cluster not yet startet"),
-
-		isCoreDegraded:    true,
-		isCoreDegradedErr: fmt.Errorf("cluster not yet started"),
-
-		lastLeaderChange: time.Now(),
-
-=======
->>>>>>> 480dbb7f
 		config: config.CoreConfig,
 		skills: config.CoreSkills,
 
@@ -686,20 +671,6 @@
 func (c *cluster) HasRaftLeader() bool {
 	c.leaderLock.Lock()
 	defer c.leaderLock.Unlock()
-<<<<<<< HEAD
-
-	return c.hasRaftLeader
-}
-
-func (c *cluster) IsDegraded() (bool, error) {
-	c.stateLock.RLock()
-	defer c.stateLock.RUnlock()
-
-	if c.isDegraded {
-		return c.isDegraded, c.isDegradedErr
-	}
-=======
->>>>>>> 480dbb7f
 
 	return c.hasRaftLeader
 }
@@ -725,15 +696,7 @@
 		id = c.nodeID
 	}
 
-<<<<<<< HEAD
-	c.nodesLock.RLock()
-	_, hasNode := c.nodes[id]
-	c.nodesLock.RUnlock()
-
-	if !hasNode {
-=======
 	if !c.manager.NodeHasNode(id) {
->>>>>>> 480dbb7f
 		return ErrUnknownNode
 	}
 
@@ -926,13 +889,6 @@
 }
 
 func (c *cluster) TransferLeadership(origin, id string) error {
-<<<<<<< HEAD
-	if !c.HasRaftLeader() {
-		return ErrDegraded
-	}
-
-=======
->>>>>>> 480dbb7f
 	if !c.IsRaftLeader() {
 		c.logger.Debug().Log("Not leader, forwarding to leader")
 		return c.forwarder.TransferLeadership(origin, id)
@@ -942,13 +898,6 @@
 }
 
 func (c *cluster) Snapshot(origin string) (io.ReadCloser, error) {
-<<<<<<< HEAD
-	if !c.HasRaftLeader() {
-		return nil, ErrDegraded
-	}
-
-=======
->>>>>>> 480dbb7f
 	if !c.IsRaftLeader() {
 		c.logger.Debug().Log("Not leader, forwarding to leader")
 		return c.forwarder.Snapshot(origin)
