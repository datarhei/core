--- conflicted
+++ resolved
@@ -168,12 +168,10 @@
 		Routes          map[string]string `json:"routes"`
 		UIPath          string            `json:"ui_path"`
 	} `json:"router"`
-<<<<<<< HEAD
 	Resources struct {
 		MaxCPUUsage    float64 `json:"max_cpu_usage"`
 		MaxMemoryUsage float64 `json:"max_memory_usage"`
 	} `json:"resources"`
-=======
 	Cluster struct {
 		Enable    bool     `json:"enable"`
 		Bootstrap bool     `json:"bootstrap"`
@@ -182,7 +180,6 @@
 		Address   string   `json:"address"`
 		Peers     []string `json:"peers"`
 	} `json:"cluster"`
->>>>>>> f21ca205
 }
 
 func UpgradeV2ToV3(d *v2.Data, fs fs.Filesystem) (*Data, error) {
