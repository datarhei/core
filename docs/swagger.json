{
    "swagger": "2.0",
    "info": {
        "description": "Expose REST API for the datarhei Core",
        "title": "datarhei Core API",
        "contact": {
            "name": "datarhei Core Support",
            "url": "https://www.datarhei.com",
            "email": "hello@datarhei.com"
        },
        "license": {
            "name": "Apache 2.0",
            "url": "https://github.com/datarhei/core/v16/blob/main/LICENSE"
        },
        "version": "3.0"
    },
    "basePath": "/",
    "paths": {
        "/api": {
            "get": {
                "security": [
                    {
                        "ApiKeyAuth": []
                    }
                ],
                "description": "API version and build infos in case auth is valid or not required. If auth is required, just the name field is populated.",
                "produces": [
                    "application/json"
                ],
                "summary": "API version and build infos",
                "operationId": "about",
                "responses": {
                    "200": {
                        "description": "OK",
                        "schema": {
                            "$ref": "#/definitions/api.About"
                        }
                    }
                }
            }
        },
        "/api/graph": {
            "get": {
                "security": [
                    {
                        "ApiKeyAuth": []
                    }
                ],
                "description": "Load GraphQL playground",
                "produces": [
                    "text/html"
                ],
                "summary": "Load GraphQL playground",
                "operationId": "graph-playground",
                "responses": {
                    "200": {
                        "description": "OK"
                    }
                }
            }
        },
        "/api/graph/query": {
            "post": {
                "security": [
                    {
                        "ApiKeyAuth": []
                    }
                ],
                "description": "Query the GraphAPI",
                "consumes": [
                    "application/json"
                ],
                "produces": [
                    "application/json"
                ],
                "summary": "Query the GraphAPI",
                "operationId": "graph-query",
                "parameters": [
                    {
                        "description": "GraphQL Query",
                        "name": "query",
                        "in": "body",
                        "required": true,
                        "schema": {
                            "$ref": "#/definitions/api.GraphQuery"
                        }
                    }
                ],
                "responses": {
                    "200": {
                        "description": "OK",
                        "schema": {
                            "$ref": "#/definitions/api.GraphResponse"
                        }
                    },
                    "400": {
                        "description": "Bad Request",
                        "schema": {
                            "$ref": "#/definitions/api.GraphResponse"
                        }
                    }
                }
            }
        },
        "/api/swagger": {
            "get": {
                "description": "Swagger UI for this API",
                "produces": [
                    "text/html"
                ],
                "summary": "Swagger UI for this API",
                "operationId": "swagger",
                "responses": {
                    "200": {
                        "description": "OK",
                        "schema": {
                            "type": "string"
                        }
                    }
                }
            }
        },
        "/api/v3/cluster": {
            "get": {
                "security": [
                    {
                        "ApiKeyAuth": []
                    }
                ],
                "description": "List of nodes in the cluster",
                "produces": [
                    "application/json"
                ],
                "tags": [
                    "v16.?.?"
                ],
                "summary": "List of nodes in the cluster",
                "operationId": "cluster-3-get-cluster",
                "responses": {
                    "200": {
                        "description": "OK",
                        "schema": {
                            "$ref": "#/definitions/api.ClusterAbout"
                        }
                    }
                }
            }
        },
        "/api/v3/cluster/db/policies": {
            "get": {
                "security": [
                    {
                        "ApiKeyAuth": []
                    }
                ],
                "description": "List of policies in the cluster",
                "produces": [
                    "application/json"
                ],
                "tags": [
                    "v16.?.?"
                ],
                "summary": "List of policies in the cluster",
                "operationId": "cluster-3-db-list-policies",
                "responses": {
                    "200": {
                        "description": "OK",
                        "schema": {
                            "type": "array",
                            "items": {
                                "$ref": "#/definitions/api.IAMPolicy"
                            }
                        }
                    }
                }
            }
        },
        "/api/v3/cluster/db/process": {
            "get": {
                "security": [
                    {
                        "ApiKeyAuth": []
                    }
                ],
                "description": "List of processes in the cluster",
                "produces": [
                    "application/json"
                ],
                "tags": [
                    "v16.?.?"
                ],
                "summary": "List of processes in the cluster",
                "operationId": "cluster-3-db-list-processes",
                "responses": {
                    "200": {
                        "description": "OK",
                        "schema": {
                            "type": "array",
                            "items": {
                                "$ref": "#/definitions/api.Process"
                            }
                        }
                    }
                }
            }
        },
        "/api/v3/cluster/db/user": {
            "get": {
                "security": [
                    {
                        "ApiKeyAuth": []
                    }
                ],
                "description": "List of identities in the cluster",
                "produces": [
                    "application/json"
                ],
                "tags": [
                    "v16.?.?"
                ],
                "summary": "List of identities in the cluster",
                "operationId": "cluster-3-db-list-identities",
                "responses": {
                    "200": {
                        "description": "OK",
                        "schema": {
                            "type": "array",
                            "items": {
                                "$ref": "#/definitions/api.IAMUser"
                            }
                        }
                    }
                }
            }
        },
        "/api/v3/cluster/db/user/{name}": {
            "get": {
                "security": [
                    {
                        "ApiKeyAuth": []
                    }
                ],
                "description": "List of identities in the cluster",
                "produces": [
                    "application/json"
                ],
                "tags": [
                    "v16.?.?"
                ],
                "summary": "List of identities in the cluster",
                "operationId": "cluster-3-db-list-identity",
                "responses": {
                    "200": {
                        "description": "OK",
                        "schema": {
                            "$ref": "#/definitions/api.IAMUser"
                        }
                    },
                    "403": {
                        "description": "Forbidden",
                        "schema": {
                            "$ref": "#/definitions/api.Error"
                        }
                    },
                    "404": {
                        "description": "Not Found",
                        "schema": {
                            "$ref": "#/definitions/api.Error"
                        }
                    }
                }
            }
        },
        "/api/v3/cluster/iam/policies": {
            "get": {
                "security": [
                    {
                        "ApiKeyAuth": []
                    }
                ],
                "description": "List of policies IAM",
                "produces": [
                    "application/json"
                ],
                "tags": [
                    "v16.?.?"
                ],
                "summary": "List of policies in IAM",
                "operationId": "cluster-3-iam-list-policies",
                "responses": {
                    "200": {
                        "description": "OK",
                        "schema": {
                            "type": "array",
                            "items": {
                                "$ref": "#/definitions/api.IAMPolicy"
                            }
                        }
                    }
                }
            }
        },
        "/api/v3/cluster/iam/reload": {
            "get": {
                "security": [
                    {
                        "ApiKeyAuth": []
                    }
                ],
                "description": "Reload identities and policies",
                "produces": [
                    "application/json"
                ],
                "tags": [
                    "v16.?.?"
                ],
                "summary": "Reload identities and policies",
                "operationId": "cluster-3-iam-reload",
                "responses": {
                    "200": {
                        "description": "OK",
                        "schema": {
                            "type": "string"
                        }
                    },
                    "500": {
                        "description": "Internal Server Error",
                        "schema": {
                            "$ref": "#/definitions/api.Error"
                        }
                    }
                }
            }
        },
        "/api/v3/cluster/iam/user": {
            "get": {
                "security": [
                    {
                        "ApiKeyAuth": []
                    }
                ],
                "description": "List of identities in IAM",
                "produces": [
                    "application/json"
                ],
                "tags": [
                    "v16.?.?"
                ],
                "summary": "List of identities in IAM",
                "operationId": "cluster-3-iam-list-identities",
                "responses": {
                    "200": {
                        "description": "OK",
                        "schema": {
                            "type": "array",
                            "items": {
                                "$ref": "#/definitions/api.IAMUser"
                            }
                        }
                    }
                }
            },
            "post": {
                "security": [
                    {
                        "ApiKeyAuth": []
                    }
                ],
                "description": "Add a new identity",
                "consumes": [
                    "application/json"
                ],
                "produces": [
                    "application/json"
                ],
                "tags": [
                    "v16.?.?"
                ],
                "summary": "Add a new identiy",
                "operationId": "cluster-3-add-identity",
                "parameters": [
                    {
                        "description": "Identity",
                        "name": "config",
                        "in": "body",
                        "required": true,
                        "schema": {
                            "$ref": "#/definitions/api.IAMUser"
                        }
                    }
                ],
                "responses": {
                    "200": {
                        "description": "OK",
                        "schema": {
                            "$ref": "#/definitions/api.IAMUser"
                        }
                    },
                    "400": {
                        "description": "Bad Request",
                        "schema": {
                            "$ref": "#/definitions/api.Error"
                        }
                    },
                    "403": {
                        "description": "Forbidden",
                        "schema": {
                            "$ref": "#/definitions/api.Error"
                        }
                    }
                }
            }
        },
        "/api/v3/cluster/iam/user/{name}": {
            "get": {
                "security": [
                    {
                        "ApiKeyAuth": []
                    }
                ],
                "description": "Identity in IAM",
                "produces": [
                    "application/json"
                ],
                "tags": [
                    "v16.?.?"
                ],
                "summary": "Identity in IAM",
                "operationId": "cluster-3-iam-list-identity",
                "responses": {
                    "200": {
                        "description": "OK",
                        "schema": {
                            "$ref": "#/definitions/api.IAMUser"
                        }
                    },
                    "403": {
                        "description": "Forbidden",
                        "schema": {
                            "$ref": "#/definitions/api.Error"
                        }
                    },
                    "404": {
                        "description": "Not Found",
                        "schema": {
                            "$ref": "#/definitions/api.Error"
                        }
                    }
                }
            },
            "put": {
                "security": [
                    {
                        "ApiKeyAuth": []
                    }
                ],
                "description": "Replace an existing user.",
                "consumes": [
                    "application/json"
                ],
                "produces": [
                    "application/json"
                ],
                "tags": [
                    "v16.?.?"
                ],
                "summary": "Replace an existing user",
                "operationId": "cluster-3-update-identity",
                "parameters": [
                    {
                        "type": "string",
                        "description": "Username",
                        "name": "name",
                        "in": "path",
                        "required": true
                    },
                    {
                        "type": "string",
                        "description": "Domain of the acting user",
                        "name": "domain",
                        "in": "query"
                    },
                    {
                        "description": "User definition",
                        "name": "user",
                        "in": "body",
                        "required": true,
                        "schema": {
                            "$ref": "#/definitions/api.IAMUser"
                        }
                    }
                ],
                "responses": {
                    "200": {
                        "description": "OK",
                        "schema": {
                            "$ref": "#/definitions/api.IAMUser"
                        }
                    },
                    "400": {
                        "description": "Bad Request",
                        "schema": {
                            "$ref": "#/definitions/api.Error"
                        }
                    },
                    "403": {
                        "description": "Forbidden",
                        "schema": {
                            "$ref": "#/definitions/api.Error"
                        }
                    },
                    "404": {
                        "description": "Not Found",
                        "schema": {
                            "$ref": "#/definitions/api.Error"
                        }
                    },
                    "500": {
                        "description": "Internal Server Error",
                        "schema": {
                            "$ref": "#/definitions/api.Error"
                        }
                    }
                }
            },
            "delete": {
                "security": [
                    {
                        "ApiKeyAuth": []
                    }
                ],
                "description": "Delete an identity by its name",
                "produces": [
                    "application/json"
                ],
                "tags": [
                    "v16.?.?"
                ],
                "summary": "Delete an identity by its name",
                "operationId": "cluster-3-delete-identity",
                "parameters": [
                    {
                        "type": "string",
                        "description": "Identity name",
                        "name": "name",
                        "in": "path",
                        "required": true
                    }
                ],
                "responses": {
                    "200": {
                        "description": "OK",
                        "schema": {
                            "type": "string"
                        }
                    },
                    "403": {
                        "description": "Forbidden",
                        "schema": {
                            "$ref": "#/definitions/api.Error"
                        }
                    },
                    "404": {
                        "description": "Not Found",
                        "schema": {
                            "$ref": "#/definitions/api.Error"
                        }
                    }
                }
            }
        },
        "/api/v3/cluster/iam/user/{name}/policy": {
            "put": {
                "security": [
                    {
                        "ApiKeyAuth": []
                    }
                ],
                "description": "Replace policies of an user",
                "consumes": [
                    "application/json"
                ],
                "produces": [
                    "application/json"
                ],
                "tags": [
                    "v16.?.?"
                ],
                "summary": "Replace policies of an user",
                "operationId": "cluster-3-update-user-policies",
                "parameters": [
                    {
                        "type": "string",
                        "description": "Username",
                        "name": "name",
                        "in": "path",
                        "required": true
                    },
                    {
                        "type": "string",
                        "description": "Domain of the acting user",
                        "name": "domain",
                        "in": "query"
                    },
                    {
                        "description": "Policy definitions",
                        "name": "user",
                        "in": "body",
                        "required": true,
                        "schema": {
                            "type": "array",
                            "items": {
                                "$ref": "#/definitions/api.IAMPolicy"
                            }
                        }
                    }
                ],
                "responses": {
                    "200": {
                        "description": "OK",
                        "schema": {
                            "type": "array",
                            "items": {
                                "$ref": "#/definitions/api.IAMPolicy"
                            }
                        }
                    },
                    "400": {
                        "description": "Bad Request",
                        "schema": {
                            "$ref": "#/definitions/api.Error"
                        }
                    },
                    "403": {
                        "description": "Forbidden",
                        "schema": {
                            "$ref": "#/definitions/api.Error"
                        }
                    },
                    "404": {
                        "description": "Not Found",
                        "schema": {
                            "$ref": "#/definitions/api.Error"
                        }
                    },
                    "500": {
                        "description": "Internal Server Error",
                        "schema": {
                            "$ref": "#/definitions/api.Error"
                        }
                    }
                }
            }
        },
        "/api/v3/cluster/node": {
            "get": {
                "security": [
                    {
                        "ApiKeyAuth": []
                    }
                ],
                "description": "List of proxy nodes in the cluster",
                "produces": [
                    "application/json"
                ],
                "tags": [
                    "v16.?.?"
                ],
                "summary": "List of proxy nodes in the cluster",
                "operationId": "cluster-3-get-nodes",
                "responses": {
                    "200": {
                        "description": "OK",
                        "schema": {
                            "type": "array",
                            "items": {
                                "$ref": "#/definitions/api.ClusterNode"
                            }
                        }
                    },
                    "404": {
                        "description": "Not Found",
                        "schema": {
                            "$ref": "#/definitions/api.Error"
                        }
                    }
                }
            }
        },
        "/api/v3/cluster/node/{id}": {
            "get": {
                "security": [
                    {
                        "ApiKeyAuth": []
                    }
                ],
                "description": "List a proxy node by its ID",
                "produces": [
                    "application/json"
                ],
                "tags": [
                    "v16.?.?"
                ],
                "summary": "List a proxy node by its ID",
                "operationId": "cluster-3-get-node",
                "parameters": [
                    {
                        "type": "string",
                        "description": "Node ID",
                        "name": "id",
                        "in": "path",
                        "required": true
                    }
                ],
                "responses": {
                    "200": {
                        "description": "OK",
                        "schema": {
                            "$ref": "#/definitions/api.ClusterNode"
                        }
                    },
                    "404": {
                        "description": "Not Found",
                        "schema": {
                            "$ref": "#/definitions/api.Error"
                        }
                    }
                }
            }
        },
        "/api/v3/cluster/node/{id}/files": {
            "get": {
                "security": [
                    {
                        "ApiKeyAuth": []
                    }
                ],
                "description": "List the files of a proxy node by its ID",
                "produces": [
                    "application/json"
                ],
                "tags": [
                    "v16.?.?"
                ],
                "summary": "List the files of a proxy node by its ID",
                "operationId": "cluster-3-get-node-files",
                "parameters": [
                    {
                        "type": "string",
                        "description": "Node ID",
                        "name": "id",
                        "in": "path",
                        "required": true
                    }
                ],
                "responses": {
                    "200": {
                        "description": "OK",
                        "schema": {
                            "$ref": "#/definitions/api.ClusterNodeFiles"
                        }
                    },
                    "404": {
                        "description": "Not Found",
                        "schema": {
                            "$ref": "#/definitions/api.Error"
                        }
                    }
                }
            }
        },
        "/api/v3/cluster/node/{id}/process": {
            "get": {
                "security": [
                    {
                        "ApiKeyAuth": []
                    }
                ],
                "description": "List of processes in the cluster on a node",
                "produces": [
                    "application/json"
                ],
                "tags": [
                    "v16.?.?"
                ],
                "summary": "List of processes in the cluster on a node",
                "operationId": "cluster-3-list-node-processes",
                "parameters": [
                    {
                        "type": "string",
                        "description": "Node ID",
                        "name": "id",
                        "in": "path",
                        "required": true
                    },
                    {
                        "type": "string",
                        "description": "Domain to act on",
                        "name": "domain",
                        "in": "query"
                    }
                ],
                "responses": {
                    "200": {
                        "description": "OK",
                        "schema": {
                            "type": "array",
                            "items": {
                                "$ref": "#/definitions/api.ClusterProcess"
                            }
                        }
                    },
                    "404": {
                        "description": "Not Found",
                        "schema": {
                            "$ref": "#/definitions/api.Error"
                        }
                    },
                    "500": {
                        "description": "Internal Server Error",
                        "schema": {
                            "$ref": "#/definitions/api.Error"
                        }
                    }
                }
            }
        },
        "/api/v3/cluster/node/{id}/version": {
            "get": {
                "security": [
                    {
                        "ApiKeyAuth": []
                    }
                ],
                "description": "List a proxy node by its ID",
                "produces": [
                    "application/json"
                ],
                "tags": [
                    "v16.?.?"
                ],
                "summary": "List a proxy node by its ID",
                "operationId": "cluster-3-get-node-version",
                "parameters": [
                    {
                        "type": "string",
                        "description": "Node ID",
                        "name": "id",
                        "in": "path",
                        "required": true
                    }
                ],
                "responses": {
                    "200": {
                        "description": "OK",
                        "schema": {
                            "$ref": "#/definitions/api.Version"
                        }
                    },
                    "404": {
                        "description": "Not Found",
                        "schema": {
                            "$ref": "#/definitions/api.Error"
                        }
                    }
                }
            }
        },
        "/api/v3/cluster/process": {
            "get": {
                "security": [
                    {
                        "ApiKeyAuth": []
                    }
                ],
                "description": "List of processes in the cluster",
                "produces": [
                    "application/json"
                ],
                "tags": [
                    "v16.?.?"
                ],
                "summary": "List of processes in the cluster",
                "operationId": "cluster-3-list-all-node-processes",
                "parameters": [
                    {
                        "type": "string",
                        "description": "Domain to act on",
                        "name": "domain",
                        "in": "query"
                    }
                ],
                "responses": {
                    "200": {
                        "description": "OK",
                        "schema": {
                            "type": "array",
                            "items": {
                                "$ref": "#/definitions/api.ClusterProcess"
                            }
                        }
                    }
                }
            },
            "post": {
                "security": [
                    {
                        "ApiKeyAuth": []
                    }
                ],
                "description": "Add a new FFmpeg process",
                "consumes": [
                    "application/json"
                ],
                "produces": [
                    "application/json"
                ],
                "tags": [
                    "v16.?.?"
                ],
                "summary": "Add a new process",
                "operationId": "cluster-3-add-process",
                "parameters": [
                    {
                        "description": "Process config",
                        "name": "config",
                        "in": "body",
                        "required": true,
                        "schema": {
                            "$ref": "#/definitions/api.ProcessConfig"
                        }
                    }
                ],
                "responses": {
                    "200": {
                        "description": "OK",
                        "schema": {
                            "$ref": "#/definitions/api.ProcessConfig"
                        }
                    },
                    "400": {
                        "description": "Bad Request",
                        "schema": {
                            "$ref": "#/definitions/api.Error"
                        }
                    },
                    "403": {
                        "description": "Forbidden",
                        "schema": {
                            "$ref": "#/definitions/api.Error"
                        }
                    }
                }
            }
        },
        "/api/v3/cluster/process/{id}": {
            "put": {
                "security": [
                    {
                        "ApiKeyAuth": []
                    }
                ],
                "description": "Replace an existing process.",
                "consumes": [
                    "application/json"
                ],
                "produces": [
                    "application/json"
                ],
                "tags": [
                    "v16.?.?"
                ],
                "summary": "Replace an existing process",
                "operationId": "cluster-3-update-process",
                "parameters": [
                    {
                        "type": "string",
                        "description": "Process ID",
                        "name": "id",
                        "in": "path",
                        "required": true
                    },
                    {
                        "description": "Process config",
                        "name": "config",
                        "in": "body",
                        "required": true,
                        "schema": {
                            "$ref": "#/definitions/api.ProcessConfig"
                        }
                    }
                ],
                "responses": {
                    "200": {
                        "description": "OK",
                        "schema": {
                            "$ref": "#/definitions/api.ProcessConfig"
                        }
                    },
                    "400": {
                        "description": "Bad Request",
                        "schema": {
                            "$ref": "#/definitions/api.Error"
                        }
                    },
                    "403": {
                        "description": "Forbidden",
                        "schema": {
                            "$ref": "#/definitions/api.Error"
                        }
                    },
                    "404": {
                        "description": "Not Found",
                        "schema": {
                            "$ref": "#/definitions/api.Error"
                        }
                    }
                }
            },
            "delete": {
                "security": [
                    {
                        "ApiKeyAuth": []
                    }
                ],
                "description": "Delete a process by its ID",
                "produces": [
                    "application/json"
                ],
                "tags": [
                    "v16.?.?"
                ],
                "summary": "Delete a process by its ID",
                "operationId": "cluster-3-delete-process",
                "parameters": [
                    {
                        "type": "string",
                        "description": "Process ID",
                        "name": "id",
                        "in": "path",
                        "required": true
                    }
                ],
                "responses": {
                    "200": {
                        "description": "OK",
                        "schema": {
                            "type": "string"
                        }
                    },
                    "403": {
                        "description": "Forbidden",
                        "schema": {
                            "$ref": "#/definitions/api.Error"
                        }
                    },
                    "500": {
                        "description": "Internal Server Error",
                        "schema": {
                            "$ref": "#/definitions/api.Error"
                        }
                    }
                }
            }
        },
        "/api/v3/config": {
            "get": {
                "security": [
                    {
                        "ApiKeyAuth": []
                    }
                ],
                "description": "Retrieve the currently active Restreamer configuration",
                "produces": [
                    "application/json"
                ],
                "tags": [
                    "v16.7.2"
                ],
                "summary": "Retrieve the currently active Restreamer configuration",
                "operationId": "config-3-get",
                "responses": {
                    "200": {
                        "description": "OK",
                        "schema": {
                            "$ref": "#/definitions/api.GetConfig"
                        }
                    }
                }
            },
            "put": {
                "security": [
                    {
                        "ApiKeyAuth": []
                    }
                ],
                "description": "Update the current Restreamer configuration by providing a complete or partial configuration. Fields that are not provided will not be changed.",
                "consumes": [
                    "application/json"
                ],
                "produces": [
                    "application/json"
                ],
                "tags": [
                    "v16.7.2"
                ],
                "summary": "Update the current Restreamer configuration",
                "operationId": "config-3-set",
                "parameters": [
                    {
                        "description": "Restreamer configuration",
                        "name": "config",
                        "in": "body",
                        "required": true,
                        "schema": {
                            "$ref": "#/definitions/api.SetConfig"
                        }
                    }
                ],
                "responses": {
                    "200": {
                        "description": "OK",
                        "schema": {
                            "type": "string"
                        }
                    },
                    "400": {
                        "description": "Bad Request",
                        "schema": {
                            "$ref": "#/definitions/api.Error"
                        }
                    },
                    "409": {
                        "description": "Conflict",
                        "schema": {
                            "$ref": "#/definitions/api.ConfigError"
                        }
                    }
                }
            }
        },
        "/api/v3/config/reload": {
            "get": {
                "security": [
                    {
                        "ApiKeyAuth": []
                    }
                ],
                "description": "Reload the currently active configuration. This will trigger a restart of the Core.",
                "produces": [
                    "application/json"
                ],
                "tags": [
                    "v16.7.2"
                ],
                "summary": "Reload the currently active configuration",
                "operationId": "config-3-reload",
                "responses": {
                    "200": {
                        "description": "OK",
                        "schema": {
                            "type": "string"
                        }
                    }
                }
            }
        },
        "/api/v3/events": {
            "post": {
                "security": [
                    {
                        "ApiKeyAuth": []
                    }
                ],
                "description": "Stream of event of whats happening in the core",
                "consumes": [
                    "application/json"
                ],
                "produces": [
                    "text/event-stream",
                    "application/x-json-stream"
                ],
                "tags": [
                    "v16.?.?"
                ],
                "summary": "Stream of events",
                "operationId": "events",
                "parameters": [
                    {
                        "description": "Event filters",
                        "name": "filters",
                        "in": "body",
                        "schema": {
                            "$ref": "#/definitions/api.EventFilters"
                        }
                    }
                ],
                "responses": {
                    "200": {
                        "description": "OK",
                        "schema": {
                            "$ref": "#/definitions/api.Event"
                        }
                    }
                }
            }
        },
        "/api/v3/fs": {
            "get": {
                "security": [
                    {
                        "ApiKeyAuth": []
                    }
                ],
                "description": "Listall registered filesystems",
                "produces": [
                    "application/json"
                ],
                "tags": [
                    "v16.12.0"
                ],
                "summary": "List all registered filesystems",
                "operationId": "filesystem-3-list",
                "responses": {
                    "200": {
                        "description": "OK",
                        "schema": {
                            "type": "array",
                            "items": {
                                "$ref": "#/definitions/api.FilesystemInfo"
                            }
                        }
                    }
                }
            },
            "put": {
                "security": [
                    {
                        "ApiKeyAuth": []
                    }
                ],
                "description": "Execute file operations (copy or move) between registered filesystems",
                "consumes": [
                    "application/json"
                ],
                "produces": [
                    "application/json"
                ],
                "tags": [
                    "v16.?.?"
                ],
                "summary": "File operations between filesystems",
                "operationId": "filesystem-3-file-operation",
                "parameters": [
                    {
                        "description": "Filesystem operation",
                        "name": "config",
                        "in": "body",
                        "required": true,
                        "schema": {
                            "$ref": "#/definitions/api.FilesystemOperation"
                        }
                    }
                ],
                "responses": {
                    "200": {
                        "description": "OK",
                        "schema": {
                            "type": "string"
                        }
                    },
                    "400": {
                        "description": "Bad Request",
                        "schema": {
                            "$ref": "#/definitions/api.Error"
                        }
                    },
                    "404": {
                        "description": "Not Found",
                        "schema": {
                            "$ref": "#/definitions/api.Error"
                        }
                    }
                }
            }
        },
        "/api/v3/fs/{storage}": {
            "get": {
                "security": [
                    {
                        "ApiKeyAuth": []
                    }
                ],
                "description": "List all files on a filesystem. The listing can be ordered by name, size, or date of last modification in ascending or descending order.",
                "produces": [
                    "application/json"
                ],
                "tags": [
                    "v16.7.2"
                ],
                "summary": "List all files on a filesystem",
                "operationId": "filesystem-3-list-files",
                "parameters": [
                    {
                        "type": "string",
                        "description": "Name of the filesystem",
                        "name": "storage",
                        "in": "path",
                        "required": true
                    },
                    {
                        "type": "string",
                        "description": "glob pattern for file names",
                        "name": "glob",
                        "in": "query"
                    },
                    {
                        "type": "integer",
                        "description": "minimal size of files",
                        "name": "size_min",
                        "in": "query"
                    },
                    {
                        "type": "integer",
                        "description": "maximal size of files",
                        "name": "size_max",
                        "in": "query"
                    },
                    {
                        "type": "integer",
                        "description": "minimal last modification time",
                        "name": "lastmod_start",
                        "in": "query"
                    },
                    {
                        "type": "integer",
                        "description": "maximal last modification time",
                        "name": "lastmod_end",
                        "in": "query"
                    },
                    {
                        "type": "string",
                        "description": "none, name, size, lastmod",
                        "name": "sort",
                        "in": "query"
                    },
                    {
                        "type": "string",
                        "description": "asc, desc",
                        "name": "order",
                        "in": "query"
                    }
                ],
                "responses": {
                    "200": {
                        "description": "OK",
                        "schema": {
                            "type": "array",
                            "items": {
                                "$ref": "#/definitions/api.FileInfo"
                            }
                        }
                    }
                }
            },
            "delete": {
                "security": [
                    {
                        "ApiKeyAuth": []
                    }
                ],
                "description": "Delete all files on a filesystem based on patterns",
                "produces": [
                    "application/json"
                ],
                "tags": [
                    "v16.?.?"
                ],
                "summary": "Delete all files on a filesystem based on patterns",
                "operationId": "filesystem-3-delete-files",
                "parameters": [
                    {
                        "type": "string",
                        "description": "Name of the filesystem",
                        "name": "storage",
                        "in": "path",
                        "required": true
                    },
                    {
                        "type": "string",
                        "description": "glob pattern for file names",
                        "name": "glob",
                        "in": "query"
                    },
                    {
                        "type": "integer",
                        "description": "minimal size of files",
                        "name": "size_min",
                        "in": "query"
                    },
                    {
                        "type": "integer",
                        "description": "maximal size of files",
                        "name": "size_max",
                        "in": "query"
                    },
                    {
                        "type": "integer",
                        "description": "minimal last modification time",
                        "name": "lastmod_start",
                        "in": "query"
                    },
                    {
                        "type": "integer",
                        "description": "maximal last modification time",
                        "name": "lastmod_end",
                        "in": "query"
                    }
                ],
                "responses": {
                    "200": {
                        "description": "OK",
                        "schema": {
                            "type": "array",
                            "items": {
                                "type": "string"
                            }
                        }
                    }
                }
            }
        },
        "/api/v3/fs/{storage}/{filepath}": {
            "get": {
                "security": [
                    {
                        "ApiKeyAuth": []
                    }
                ],
                "description": "Fetch a file from a filesystem",
                "produces": [
                    "application/data",
                    "application/json"
                ],
                "tags": [
                    "v16.7.2"
                ],
                "summary": "Fetch a file from a filesystem",
                "operationId": "filesystem-3-get-file",
                "parameters": [
                    {
                        "type": "string",
                        "description": "Name of the filesystem",
                        "name": "storage",
                        "in": "path",
                        "required": true
                    },
                    {
                        "type": "string",
                        "description": "Path to file",
                        "name": "filepath",
                        "in": "path",
                        "required": true
                    }
                ],
                "responses": {
                    "200": {
                        "description": "OK",
                        "schema": {
                            "type": "file"
                        }
                    },
                    "301": {
                        "description": "Moved Permanently",
                        "schema": {
                            "type": "string"
                        }
                    },
                    "404": {
                        "description": "Not Found",
                        "schema": {
                            "$ref": "#/definitions/api.Error"
                        }
                    }
                }
            },
            "put": {
                "security": [
                    {
                        "ApiKeyAuth": []
                    }
                ],
                "description": "Writes or overwrites a file on a filesystem",
                "consumes": [
                    "application/data"
                ],
                "produces": [
                    "text/plain",
                    "application/json"
                ],
                "tags": [
                    "v16.7.2"
                ],
                "summary": "Add a file to a filesystem",
                "operationId": "filesystem-3-put-file",
                "parameters": [
                    {
                        "type": "string",
                        "description": "Name of the filesystem",
                        "name": "storage",
                        "in": "path",
                        "required": true
                    },
                    {
                        "type": "string",
                        "description": "Path to file",
                        "name": "filepath",
                        "in": "path",
                        "required": true
                    },
                    {
                        "description": "File data",
                        "name": "data",
                        "in": "body",
                        "required": true,
                        "schema": {
                            "type": "array",
                            "items": {
                                "type": "integer"
                            }
                        }
                    }
                ],
                "responses": {
                    "201": {
                        "description": "Created",
                        "schema": {
                            "type": "string"
                        }
                    },
                    "204": {
                        "description": "No Content",
                        "schema": {
                            "type": "string"
                        }
                    },
                    "507": {
                        "description": "Insufficient Storage",
                        "schema": {
                            "$ref": "#/definitions/api.Error"
                        }
                    }
                }
            },
            "delete": {
                "security": [
                    {
                        "ApiKeyAuth": []
                    }
                ],
                "description": "Remove a file from a filesystem",
                "produces": [
                    "text/plain"
                ],
                "tags": [
                    "v16.7.2"
                ],
                "summary": "Remove a file from a filesystem",
                "operationId": "filesystem-3-delete-file",
                "parameters": [
                    {
                        "type": "string",
                        "description": "Name of the filesystem",
                        "name": "storage",
                        "in": "path",
                        "required": true
                    },
                    {
                        "type": "string",
                        "description": "Path to file",
                        "name": "filepath",
                        "in": "path",
                        "required": true
                    }
                ],
                "responses": {
                    "200": {
                        "description": "OK",
                        "schema": {
                            "type": "string"
                        }
                    },
                    "404": {
                        "description": "Not Found",
                        "schema": {
                            "$ref": "#/definitions/api.Error"
                        }
                    }
                }
            }
        },
        "/api/v3/iam/user": {
            "post": {
                "security": [
                    {
                        "ApiKeyAuth": []
                    }
                ],
                "description": "Add a new user",
                "consumes": [
                    "application/json"
                ],
                "produces": [
                    "application/json"
                ],
                "tags": [
                    "v16.?.?"
                ],
                "summary": "Add a new user",
                "operationId": "iam-3-add-user",
                "parameters": [
                    {
                        "description": "User definition",
                        "name": "config",
                        "in": "body",
                        "required": true,
                        "schema": {
                            "$ref": "#/definitions/api.IAMUser"
                        }
                    },
                    {
                        "type": "string",
                        "description": "Domain of the acting user",
                        "name": "domain",
                        "in": "query"
                    }
                ],
                "responses": {
                    "200": {
                        "description": "OK",
                        "schema": {
                            "$ref": "#/definitions/api.IAMUser"
                        }
                    },
                    "400": {
                        "description": "Bad Request",
                        "schema": {
                            "$ref": "#/definitions/api.Error"
                        }
                    },
                    "500": {
                        "description": "Internal Server Error",
                        "schema": {
                            "$ref": "#/definitions/api.Error"
                        }
                    }
                }
            }
        },
        "/api/v3/iam/user/{name}": {
            "get": {
                "security": [
                    {
                        "ApiKeyAuth": []
                    }
                ],
                "description": "List aa user by its name",
                "produces": [
                    "application/json"
                ],
                "tags": [
                    "v16.?.?"
                ],
                "summary": "List an user by its name",
                "operationId": "iam-3-get-user",
                "parameters": [
                    {
                        "type": "string",
                        "description": "Username",
                        "name": "name",
                        "in": "path",
                        "required": true
                    },
                    {
                        "type": "string",
                        "description": "Domain of the acting user",
                        "name": "domain",
                        "in": "query"
                    }
                ],
                "responses": {
                    "200": {
                        "description": "OK",
                        "schema": {
                            "$ref": "#/definitions/api.IAMUser"
                        }
                    },
                    "404": {
                        "description": "Not Found",
                        "schema": {
                            "$ref": "#/definitions/api.Error"
                        }
                    }
                }
            },
            "put": {
                "security": [
                    {
                        "ApiKeyAuth": []
                    }
                ],
                "description": "Replace an existing user.",
                "consumes": [
                    "application/json"
                ],
                "produces": [
                    "application/json"
                ],
                "tags": [
                    "v16.?.?"
                ],
                "summary": "Replace an existing user",
                "operationId": "iam-3-update-user",
                "parameters": [
                    {
                        "type": "string",
                        "description": "Username",
                        "name": "name",
                        "in": "path",
                        "required": true
                    },
                    {
                        "type": "string",
                        "description": "Domain of the acting user",
                        "name": "domain",
                        "in": "query"
                    },
                    {
                        "description": "User definition",
                        "name": "user",
                        "in": "body",
                        "required": true,
                        "schema": {
                            "$ref": "#/definitions/api.IAMUser"
                        }
                    }
                ],
                "responses": {
                    "200": {
                        "description": "OK",
                        "schema": {
                            "$ref": "#/definitions/api.IAMUser"
                        }
                    },
                    "400": {
                        "description": "Bad Request",
                        "schema": {
                            "$ref": "#/definitions/api.Error"
                        }
                    },
                    "404": {
                        "description": "Not Found",
                        "schema": {
                            "$ref": "#/definitions/api.Error"
                        }
                    },
                    "500": {
                        "description": "Internal Server Error",
                        "schema": {
                            "$ref": "#/definitions/api.Error"
                        }
                    }
                }
            },
            "delete": {
                "security": [
                    {
                        "ApiKeyAuth": []
                    }
                ],
                "description": "Delete an user by its name",
                "produces": [
                    "application/json"
                ],
                "tags": [
                    "v16.?.?"
                ],
                "summary": "Delete an user by its name",
                "operationId": "iam-3-delete-user",
                "parameters": [
                    {
                        "type": "string",
                        "description": "Username",
                        "name": "name",
                        "in": "path",
                        "required": true
                    },
                    {
                        "type": "string",
                        "description": "Domain of the acting user",
                        "name": "domain",
                        "in": "query"
                    }
                ],
                "responses": {
                    "200": {
                        "description": "OK",
                        "schema": {
                            "type": "string"
                        }
                    },
                    "404": {
                        "description": "Not Found",
                        "schema": {
                            "$ref": "#/definitions/api.Error"
                        }
                    },
                    "500": {
                        "description": "Internal Server Error",
                        "schema": {
                            "$ref": "#/definitions/api.Error"
                        }
                    }
                }
            }
        },
        "/api/v3/iam/user/{name}/policy": {
            "put": {
                "security": [
                    {
                        "ApiKeyAuth": []
                    }
                ],
                "description": "Replace policies of an user",
                "consumes": [
                    "application/json"
                ],
                "produces": [
                    "application/json"
                ],
                "tags": [
                    "v16.?.?"
                ],
                "summary": "Replace policies of an user",
                "operationId": "iam-3-update-user-policies",
                "parameters": [
                    {
                        "type": "string",
                        "description": "Username",
                        "name": "name",
                        "in": "path",
                        "required": true
                    },
                    {
                        "type": "string",
                        "description": "Domain of the acting user",
                        "name": "domain",
                        "in": "query"
                    },
                    {
                        "description": "Policy definitions",
                        "name": "user",
                        "in": "body",
                        "required": true,
                        "schema": {
                            "type": "array",
                            "items": {
                                "$ref": "#/definitions/api.IAMPolicy"
                            }
                        }
                    }
                ],
                "responses": {
                    "200": {
                        "description": "OK",
                        "schema": {
                            "type": "array",
                            "items": {
                                "$ref": "#/definitions/api.IAMPolicy"
                            }
                        }
                    },
                    "400": {
                        "description": "Bad Request",
                        "schema": {
                            "$ref": "#/definitions/api.Error"
                        }
                    },
                    "404": {
                        "description": "Not Found",
                        "schema": {
                            "$ref": "#/definitions/api.Error"
                        }
                    },
                    "500": {
                        "description": "Internal Server Error",
                        "schema": {
                            "$ref": "#/definitions/api.Error"
                        }
                    }
                }
            }
        },
        "/api/v3/log": {
            "get": {
                "security": [
                    {
                        "ApiKeyAuth": []
                    }
                ],
                "description": "Get the last log lines of the Restreamer application",
                "produces": [
                    "application/json"
                ],
                "tags": [
                    "v16.7.2"
                ],
                "summary": "Application log",
                "operationId": "log-3",
                "parameters": [
                    {
                        "type": "string",
                        "description": "Format of the list of log events (*console, raw)",
                        "name": "format",
                        "in": "query"
                    }
                ],
                "responses": {
                    "200": {
                        "description": "application log",
                        "schema": {
                            "type": "array",
                            "items": {
                                "type": "string"
                            }
                        }
                    }
                }
            }
        },
        "/api/v3/metadata/{key}": {
            "get": {
                "security": [
                    {
                        "ApiKeyAuth": []
                    }
                ],
                "description": "Retrieve the previously stored JSON metadata under the given key. If the key is empty, all metadata will be returned.",
                "produces": [
                    "application/json"
                ],
                "tags": [
                    "v16.7.2"
                ],
                "summary": "Retrieve JSON metadata from a key",
                "operationId": "metadata-3-get",
                "parameters": [
                    {
                        "type": "string",
                        "description": "Key for data store",
                        "name": "key",
                        "in": "path",
                        "required": true
                    }
                ],
                "responses": {
                    "200": {
                        "description": "OK",
                        "schema": {}
                    },
                    "400": {
                        "description": "Bad Request",
                        "schema": {
                            "$ref": "#/definitions/api.Error"
                        }
                    },
                    "404": {
                        "description": "Not Found",
                        "schema": {
                            "$ref": "#/definitions/api.Error"
                        }
                    }
                }
            },
            "put": {
                "security": [
                    {
                        "ApiKeyAuth": []
                    }
                ],
                "description": "Add arbitrary JSON metadata under the given key. If the key exists, all already stored metadata with this key will be overwritten. If the key doesn't exist, it will be created.",
                "produces": [
                    "application/json"
                ],
                "tags": [
                    "v16.7.2"
                ],
                "summary": "Add JSON metadata under the given key",
                "operationId": "metadata-3-set",
                "parameters": [
                    {
                        "type": "string",
                        "description": "Key for data store",
                        "name": "key",
                        "in": "path",
                        "required": true
                    },
                    {
                        "description": "Arbitrary JSON data",
                        "name": "data",
                        "in": "body",
                        "required": true,
                        "schema": {}
                    }
                ],
                "responses": {
                    "200": {
                        "description": "OK",
                        "schema": {}
                    },
                    "400": {
                        "description": "Bad Request",
                        "schema": {
                            "$ref": "#/definitions/api.Error"
                        }
                    }
                }
            }
        },
        "/api/v3/metrics": {
            "get": {
                "security": [
                    {
                        "ApiKeyAuth": []
                    }
                ],
                "description": "List all known metrics with their description and labels",
                "produces": [
                    "application/json"
                ],
                "tags": [
                    "v16.10.0"
                ],
                "summary": "List all known metrics with their description and labels",
                "operationId": "metrics-3-describe",
                "responses": {
                    "200": {
                        "description": "OK",
                        "schema": {
                            "type": "array",
                            "items": {
                                "$ref": "#/definitions/api.MetricsDescription"
                            }
                        }
                    }
                }
            },
            "post": {
                "security": [
                    {
                        "ApiKeyAuth": []
                    }
                ],
                "description": "Query the collected metrics",
                "consumes": [
                    "application/json"
                ],
                "produces": [
                    "application/json"
                ],
                "tags": [
                    "v16.7.2"
                ],
                "summary": "Query the collected metrics",
                "operationId": "metrics-3-metrics",
                "parameters": [
                    {
                        "description": "Metrics query",
                        "name": "config",
                        "in": "body",
                        "required": true,
                        "schema": {
                            "$ref": "#/definitions/api.MetricsQuery"
                        }
                    }
                ],
                "responses": {
                    "200": {
                        "description": "OK",
                        "schema": {
                            "$ref": "#/definitions/api.MetricsResponse"
                        }
                    },
                    "400": {
                        "description": "Bad Request",
                        "schema": {
                            "$ref": "#/definitions/api.Error"
                        }
                    }
                }
            }
        },
        "/api/v3/process": {
            "get": {
                "security": [
                    {
                        "ApiKeyAuth": []
                    }
                ],
                "description": "List all known processes. Use the query parameter to filter the listed processes.",
                "produces": [
                    "application/json"
                ],
                "tags": [
                    "v16.7.2"
                ],
                "summary": "List all known processes",
                "operationId": "process-3-get-all",
                "parameters": [
                    {
                        "type": "string",
                        "description": "Domain to act on",
                        "name": "domain",
                        "in": "query"
                    },
                    {
                        "type": "string",
                        "description": "Comma separated list of fields (config, state, report, metadata) that will be part of the output. If empty, all fields will be part of the output.",
                        "name": "filter",
                        "in": "query"
                    },
                    {
                        "type": "string",
                        "description": "Return only these process that have this reference value. If empty, the reference will be ignored.",
                        "name": "reference",
                        "in": "query"
                    },
                    {
                        "type": "string",
                        "description": "Comma separated list of process ids to list. Overrides the reference. If empty all IDs will be returned.",
                        "name": "id",
                        "in": "query"
                    },
                    {
                        "type": "string",
                        "description": "Glob pattern for process IDs. If empty all IDs will be returned. Intersected with results from other pattern matches.",
                        "name": "idpattern",
                        "in": "query"
                    },
                    {
                        "type": "string",
                        "description": "Glob pattern for process references. If empty all IDs will be returned. Intersected with results from other pattern matches.",
                        "name": "refpattern",
                        "in": "query"
                    },
                    {
                        "type": "string",
                        "description": "Glob pattern for process owners. If empty all IDs will be returned. Intersected with results from other pattern matches.",
                        "name": "ownerpattern",
                        "in": "query"
                    },
                    {
                        "type": "string",
                        "description": "Glob pattern for process domain. If empty all IDs will be returned. Intersected with results from other pattern matches.",
                        "name": "domainpattern",
                        "in": "query"
                    }
                ],
                "responses": {
                    "200": {
                        "description": "OK",
                        "schema": {
                            "type": "array",
                            "items": {
                                "$ref": "#/definitions/api.Process"
                            }
                        }
                    }
                }
            },
            "post": {
                "security": [
                    {
                        "ApiKeyAuth": []
                    }
                ],
                "description": "Add a new FFmpeg process",
                "consumes": [
                    "application/json"
                ],
                "produces": [
                    "application/json"
                ],
                "tags": [
                    "v16.7.2"
                ],
                "summary": "Add a new process",
                "operationId": "process-3-add",
                "parameters": [
                    {
                        "description": "Process config",
                        "name": "config",
                        "in": "body",
                        "required": true,
                        "schema": {
                            "$ref": "#/definitions/api.ProcessConfig"
                        }
                    }
                ],
                "responses": {
                    "200": {
                        "description": "OK",
                        "schema": {
                            "$ref": "#/definitions/api.ProcessConfig"
                        }
                    },
                    "400": {
                        "description": "Bad Request",
                        "schema": {
                            "$ref": "#/definitions/api.Error"
                        }
                    },
                    "403": {
                        "description": "Forbidden",
                        "schema": {
                            "$ref": "#/definitions/api.Error"
                        }
                    }
                }
            }
        },
        "/api/v3/process/{id}": {
            "get": {
                "security": [
                    {
                        "ApiKeyAuth": []
                    }
                ],
                "description": "List a process by its ID. Use the filter parameter to specifiy the level of detail of the output.",
                "produces": [
                    "application/json"
                ],
                "tags": [
                    "v16.7.2"
                ],
                "summary": "List a process by its ID",
                "operationId": "process-3-get",
                "parameters": [
                    {
                        "type": "string",
                        "description": "Process ID",
                        "name": "id",
                        "in": "path",
                        "required": true
                    },
                    {
                        "type": "string",
                        "description": "Domain to act on",
                        "name": "domain",
                        "in": "query"
                    },
                    {
                        "type": "string",
                        "description": "Comma separated list of fields (config, state, report, metadata) to be part of the output. If empty, all fields will be part of the output",
                        "name": "filter",
                        "in": "query"
                    }
                ],
                "responses": {
                    "200": {
                        "description": "OK",
                        "schema": {
                            "$ref": "#/definitions/api.Process"
                        }
                    },
                    "403": {
                        "description": "Forbidden",
                        "schema": {
                            "$ref": "#/definitions/api.Error"
                        }
                    },
                    "404": {
                        "description": "Not Found",
                        "schema": {
                            "$ref": "#/definitions/api.Error"
                        }
                    }
                }
            },
            "put": {
                "security": [
                    {
                        "ApiKeyAuth": []
                    }
                ],
                "description": "Replace an existing process.",
                "consumes": [
                    "application/json"
                ],
                "produces": [
                    "application/json"
                ],
                "tags": [
                    "v16.7.2"
                ],
                "summary": "Replace an existing process",
                "operationId": "process-3-update",
                "parameters": [
                    {
                        "type": "string",
                        "description": "Process ID",
                        "name": "id",
                        "in": "path",
                        "required": true
                    },
                    {
                        "type": "string",
                        "description": "Domain to act on",
                        "name": "domain",
                        "in": "query"
                    },
                    {
                        "description": "Process config",
                        "name": "config",
                        "in": "body",
                        "required": true,
                        "schema": {
                            "$ref": "#/definitions/api.ProcessConfig"
                        }
                    }
                ],
                "responses": {
                    "200": {
                        "description": "OK",
                        "schema": {
                            "$ref": "#/definitions/api.ProcessConfig"
                        }
                    },
                    "400": {
                        "description": "Bad Request",
                        "schema": {
                            "$ref": "#/definitions/api.Error"
                        }
                    },
                    "403": {
                        "description": "Forbidden",
                        "schema": {
                            "$ref": "#/definitions/api.Error"
                        }
                    },
                    "404": {
                        "description": "Not Found",
                        "schema": {
                            "$ref": "#/definitions/api.Error"
                        }
                    }
                }
            },
            "delete": {
                "security": [
                    {
                        "ApiKeyAuth": []
                    }
                ],
                "description": "Delete a process by its ID",
                "produces": [
                    "application/json"
                ],
                "tags": [
                    "v16.7.2"
                ],
                "summary": "Delete a process by its ID",
                "operationId": "process-3-delete",
                "parameters": [
                    {
                        "type": "string",
                        "description": "Process ID",
                        "name": "id",
                        "in": "path",
                        "required": true
                    },
                    {
                        "type": "string",
                        "description": "Domain to act on",
                        "name": "domain",
                        "in": "query"
                    }
                ],
                "responses": {
                    "200": {
                        "description": "OK",
                        "schema": {
                            "type": "string"
                        }
                    },
                    "403": {
                        "description": "Forbidden",
                        "schema": {
                            "$ref": "#/definitions/api.Error"
                        }
                    },
                    "404": {
                        "description": "Not Found",
                        "schema": {
                            "$ref": "#/definitions/api.Error"
                        }
                    }
                }
            }
        },
        "/api/v3/process/{id}/command": {
            "put": {
                "security": [
                    {
                        "ApiKeyAuth": []
                    }
                ],
                "description": "Issue a command to a process: start, stop, reload, restart",
                "consumes": [
                    "application/json"
                ],
                "produces": [
                    "application/json"
                ],
                "tags": [
                    "v16.7.2"
                ],
                "summary": "Issue a command to a process",
                "operationId": "process-3-command",
                "parameters": [
                    {
                        "type": "string",
                        "description": "Process ID",
                        "name": "id",
                        "in": "path",
                        "required": true
                    },
                    {
                        "type": "string",
                        "description": "Domain to act on",
                        "name": "domain",
                        "in": "query"
                    },
                    {
                        "description": "Process command",
                        "name": "command",
                        "in": "body",
                        "required": true,
                        "schema": {
                            "$ref": "#/definitions/api.Command"
                        }
                    }
                ],
                "responses": {
                    "200": {
                        "description": "OK",
                        "schema": {
                            "type": "string"
                        }
                    },
                    "400": {
                        "description": "Bad Request",
                        "schema": {
                            "$ref": "#/definitions/api.Error"
                        }
                    },
                    "403": {
                        "description": "Forbidden",
                        "schema": {
                            "$ref": "#/definitions/api.Error"
                        }
                    },
                    "404": {
                        "description": "Not Found",
                        "schema": {
                            "$ref": "#/definitions/api.Error"
                        }
                    }
                }
            }
        },
        "/api/v3/process/{id}/config": {
            "get": {
                "security": [
                    {
                        "ApiKeyAuth": []
                    }
                ],
                "description": "Get the configuration of a process. This is the configuration as provided by Add or Update.",
                "produces": [
                    "application/json"
                ],
                "tags": [
                    "v16.7.2"
                ],
                "summary": "Get the configuration of a process",
                "operationId": "process-3-get-config",
                "parameters": [
                    {
                        "type": "string",
                        "description": "Process ID",
                        "name": "id",
                        "in": "path",
                        "required": true
                    },
                    {
                        "type": "string",
                        "description": "Domain to act on",
                        "name": "domain",
                        "in": "query"
                    }
                ],
                "responses": {
                    "200": {
                        "description": "OK",
                        "schema": {
                            "$ref": "#/definitions/api.ProcessConfig"
                        }
                    },
                    "400": {
                        "description": "Bad Request",
                        "schema": {
                            "$ref": "#/definitions/api.Error"
                        }
                    },
                    "403": {
                        "description": "Forbidden",
                        "schema": {
                            "$ref": "#/definitions/api.Error"
                        }
                    },
                    "404": {
                        "description": "Not Found",
                        "schema": {
                            "$ref": "#/definitions/api.Error"
                        }
                    }
                }
            }
        },
        "/api/v3/process/{id}/metadata/{key}": {
            "get": {
                "security": [
                    {
                        "ApiKeyAuth": []
                    }
                ],
                "description": "Retrieve the previously stored JSON metadata under the given key. If the key is empty, all metadata will be returned.",
                "produces": [
                    "application/json"
                ],
                "tags": [
                    "v16.7.2"
                ],
                "summary": "Retrieve JSON metadata stored with a process under a key",
                "operationId": "process-3-get-process-metadata",
                "parameters": [
                    {
                        "type": "string",
                        "description": "Process ID",
                        "name": "id",
                        "in": "path",
                        "required": true
                    },
                    {
                        "type": "string",
                        "description": "Key for data store",
                        "name": "key",
                        "in": "path",
                        "required": true
                    },
                    {
                        "type": "string",
                        "description": "Domain to act on",
                        "name": "domain",
                        "in": "query"
                    }
                ],
                "responses": {
                    "200": {
                        "description": "OK",
                        "schema": {}
                    },
                    "400": {
                        "description": "Bad Request",
                        "schema": {
                            "$ref": "#/definitions/api.Error"
                        }
                    },
                    "403": {
                        "description": "Forbidden",
                        "schema": {
                            "$ref": "#/definitions/api.Error"
                        }
                    },
                    "404": {
                        "description": "Not Found",
                        "schema": {
                            "$ref": "#/definitions/api.Error"
                        }
                    }
                }
            },
            "put": {
                "security": [
                    {
                        "ApiKeyAuth": []
                    }
                ],
                "description": "Add arbitrary JSON metadata under the given key. If the key exists, all already stored metadata with this key will be overwritten. If the key doesn't exist, it will be created.",
                "produces": [
                    "application/json"
                ],
                "tags": [
                    "v16.7.2"
                ],
                "summary": "Add JSON metadata with a process under the given key",
                "operationId": "process-3-set-process-metadata",
                "parameters": [
                    {
                        "type": "string",
                        "description": "Process ID",
                        "name": "id",
                        "in": "path",
                        "required": true
                    },
                    {
                        "type": "string",
                        "description": "Key for data store",
                        "name": "key",
                        "in": "path",
                        "required": true
                    },
                    {
                        "type": "string",
                        "description": "Domain to act on",
                        "name": "domain",
                        "in": "query"
                    },
                    {
                        "description": "Arbitrary JSON data. The null value will remove the key and its contents",
                        "name": "data",
                        "in": "body",
                        "required": true,
                        "schema": {}
                    }
                ],
                "responses": {
                    "200": {
                        "description": "OK",
                        "schema": {}
                    },
                    "400": {
                        "description": "Bad Request",
                        "schema": {
                            "$ref": "#/definitions/api.Error"
                        }
                    },
                    "403": {
                        "description": "Forbidden",
                        "schema": {
                            "$ref": "#/definitions/api.Error"
                        }
                    },
                    "404": {
                        "description": "Not Found",
                        "schema": {
                            "$ref": "#/definitions/api.Error"
                        }
                    }
                }
            }
        },
        "/api/v3/process/{id}/playout/{inputid}/errorframe/encode": {
            "get": {
                "security": [
                    {
                        "ApiKeyAuth": []
                    }
                ],
                "description": "Immediately encode the errorframe (if available and looping)",
                "produces": [
                    "text/plain",
                    "application/json"
                ],
                "tags": [
                    "v16.7.2"
                ],
                "summary": "Encode the errorframe",
                "operationId": "process-3-playout-errorframencode",
                "parameters": [
                    {
                        "type": "string",
                        "description": "Process ID",
                        "name": "id",
                        "in": "path",
                        "required": true
                    },
                    {
                        "type": "string",
                        "description": "Process Input ID",
                        "name": "inputid",
                        "in": "path",
                        "required": true
                    }
                ],
                "responses": {
                    "204": {
                        "description": "No Content",
                        "schema": {
                            "type": "string"
                        }
                    },
                    "404": {
                        "description": "Not Found",
                        "schema": {
                            "$ref": "#/definitions/api.Error"
                        }
                    },
                    "500": {
                        "description": "Internal Server Error",
                        "schema": {
                            "$ref": "#/definitions/api.Error"
                        }
                    }
                }
            }
        },
        "/api/v3/process/{id}/playout/{inputid}/errorframe/{name}": {
            "post": {
                "security": [
                    {
                        "ApiKeyAuth": []
                    }
                ],
                "description": "Upload an error frame which will be encoded immediately",
                "consumes": [
                    "application/octet-stream"
                ],
                "produces": [
                    "text/plain",
                    "application/json"
                ],
                "tags": [
                    "v16.7.2"
                ],
                "summary": "Upload an error frame",
                "operationId": "process-3-playout-errorframe",
                "parameters": [
                    {
                        "type": "string",
                        "description": "Process ID",
                        "name": "id",
                        "in": "path",
                        "required": true
                    },
                    {
                        "type": "string",
                        "description": "Process Input ID",
                        "name": "inputid",
                        "in": "path",
                        "required": true
                    },
                    {
                        "type": "string",
                        "description": "Any filename with a suitable extension",
                        "name": "name",
                        "in": "path",
                        "required": true
                    },
                    {
                        "description": "Image to be used a error frame",
                        "name": "image",
                        "in": "body",
                        "required": true,
                        "schema": {
                            "type": "array",
                            "items": {
                                "type": "integer"
                            }
                        }
                    }
                ],
                "responses": {
                    "204": {
                        "description": "No Content",
                        "schema": {
                            "type": "string"
                        }
                    },
                    "404": {
                        "description": "Not Found",
                        "schema": {
                            "$ref": "#/definitions/api.Error"
                        }
                    },
                    "500": {
                        "description": "Internal Server Error",
                        "schema": {
                            "$ref": "#/definitions/api.Error"
                        }
                    }
                }
            }
        },
        "/api/v3/process/{id}/playout/{inputid}/keyframe/{name}": {
            "get": {
                "security": [
                    {
                        "ApiKeyAuth": []
                    }
                ],
                "description": "Get the last keyframe of an input of a process. The extension of the name determines the return type.",
                "produces": [
                    "image/jpeg",
                    "image/png",
                    "application/json"
                ],
                "tags": [
                    "v16.7.2"
                ],
                "summary": "Get the last keyframe",
                "operationId": "process-3-playout-keyframe",
                "parameters": [
                    {
                        "type": "string",
                        "description": "Process ID",
                        "name": "id",
                        "in": "path",
                        "required": true
                    },
                    {
                        "type": "string",
                        "description": "Process Input ID",
                        "name": "inputid",
                        "in": "path",
                        "required": true
                    },
                    {
                        "type": "string",
                        "description": "Any filename with an extension of .jpg or .png",
                        "name": "name",
                        "in": "path",
                        "required": true
                    }
                ],
                "responses": {
                    "200": {
                        "description": "OK",
                        "schema": {
                            "type": "file"
                        }
                    },
                    "404": {
                        "description": "Not Found",
                        "schema": {
                            "$ref": "#/definitions/api.Error"
                        }
                    },
                    "500": {
                        "description": "Internal Server Error",
                        "schema": {
                            "$ref": "#/definitions/api.Error"
                        }
                    }
                }
            }
        },
        "/api/v3/process/{id}/playout/{inputid}/reopen": {
            "get": {
                "security": [
                    {
                        "ApiKeyAuth": []
                    }
                ],
                "description": "Close the current input stream such that it will be automatically re-opened",
                "produces": [
                    "text/plain"
                ],
                "tags": [
                    "v16.7.2"
                ],
                "summary": "Close the current input stream",
                "operationId": "process-3-playout-reopen-input",
                "parameters": [
                    {
                        "type": "string",
                        "description": "Process ID",
                        "name": "id",
                        "in": "path",
                        "required": true
                    },
                    {
                        "type": "string",
                        "description": "Process Input ID",
                        "name": "inputid",
                        "in": "path",
                        "required": true
                    }
                ],
                "responses": {
                    "200": {
                        "description": "OK",
                        "schema": {
                            "type": "string"
                        }
                    },
                    "404": {
                        "description": "Not Found",
                        "schema": {
                            "$ref": "#/definitions/api.Error"
                        }
                    },
                    "500": {
                        "description": "Internal Server Error",
                        "schema": {
                            "$ref": "#/definitions/api.Error"
                        }
                    }
                }
            }
        },
        "/api/v3/process/{id}/playout/{inputid}/status": {
            "get": {
                "security": [
                    {
                        "ApiKeyAuth": []
                    }
                ],
                "description": "Get the current playout status of an input of a process",
                "produces": [
                    "application/json"
                ],
                "tags": [
                    "v16.7.2"
                ],
                "summary": "Get the current playout status",
                "operationId": "process-3-playout-status",
                "parameters": [
                    {
                        "type": "string",
                        "description": "Process ID",
                        "name": "id",
                        "in": "path",
                        "required": true
                    },
                    {
                        "type": "string",
                        "description": "Process Input ID",
                        "name": "inputid",
                        "in": "path",
                        "required": true
                    }
                ],
                "responses": {
                    "200": {
                        "description": "OK",
                        "schema": {
                            "$ref": "#/definitions/api.PlayoutStatus"
                        }
                    },
                    "404": {
                        "description": "Not Found",
                        "schema": {
                            "$ref": "#/definitions/api.Error"
                        }
                    },
                    "500": {
                        "description": "Internal Server Error",
                        "schema": {
                            "$ref": "#/definitions/api.Error"
                        }
                    }
                }
            }
        },
        "/api/v3/process/{id}/playout/{inputid}/stream": {
            "put": {
                "security": [
                    {
                        "ApiKeyAuth": []
                    }
                ],
                "description": "Replace the current stream with the one from the given URL. The switch will only happen if the stream parameters match.",
                "consumes": [
                    "text/plain"
                ],
                "produces": [
                    "text/plain",
                    "application/json"
                ],
                "tags": [
                    "v16.7.2"
                ],
                "summary": "Switch to a new stream",
                "operationId": "process-3-playout-stream",
                "parameters": [
                    {
                        "type": "string",
                        "description": "Process ID",
                        "name": "id",
                        "in": "path",
                        "required": true
                    },
                    {
                        "type": "string",
                        "description": "Process Input ID",
                        "name": "inputid",
                        "in": "path",
                        "required": true
                    },
                    {
                        "description": "URL of the new stream",
                        "name": "url",
                        "in": "body",
                        "required": true,
                        "schema": {
                            "type": "string"
                        }
                    }
                ],
                "responses": {
                    "204": {
                        "description": "No Content",
                        "schema": {
                            "type": "string"
                        }
                    },
                    "404": {
                        "description": "Not Found",
                        "schema": {
                            "$ref": "#/definitions/api.Error"
                        }
                    },
                    "500": {
                        "description": "Internal Server Error",
                        "schema": {
                            "$ref": "#/definitions/api.Error"
                        }
                    }
                }
            }
        },
        "/api/v3/process/{id}/probe": {
            "get": {
                "security": [
                    {
                        "ApiKeyAuth": []
                    }
                ],
                "description": "Probe an existing process to get a detailed stream information on the inputs.",
                "produces": [
                    "application/json"
                ],
                "tags": [
                    "v16.7.2"
                ],
                "summary": "Probe a process",
                "operationId": "process-3-probe",
                "parameters": [
                    {
                        "type": "string",
                        "description": "Process ID",
                        "name": "id",
                        "in": "path",
                        "required": true
                    },
                    {
                        "type": "string",
                        "description": "Domain to act on",
                        "name": "domain",
                        "in": "query"
                    }
                ],
                "responses": {
                    "200": {
                        "description": "OK",
                        "schema": {
                            "$ref": "#/definitions/api.Probe"
                        }
                    },
                    "403": {
                        "description": "Forbidden",
                        "schema": {
                            "$ref": "#/definitions/api.Error"
                        }
                    }
                }
            }
        },
        "/api/v3/process/{id}/report": {
            "get": {
                "security": [
                    {
                        "ApiKeyAuth": []
                    }
                ],
                "description": "Get the logs and the log history of a process.",
                "produces": [
                    "application/json"
                ],
                "tags": [
                    "v16.7.2"
                ],
                "summary": "Get the logs of a process",
                "operationId": "process-3-get-report",
                "parameters": [
                    {
                        "type": "string",
                        "description": "Process ID",
                        "name": "id",
                        "in": "path",
                        "required": true
                    },
                    {
<<<<<<< HEAD
                        "type": "integer",
                        "description": "Select only the report with that created_at date. Unix timestamp, leave empty for any. In combination with exited_at it denotes a range or reports.",
                        "name": "created_at",
                        "in": "query"
                    },
                    {
                        "type": "integer",
                        "description": "Select only the report with that exited_at date. Unix timestamp, leave empty for any. In combination with created_at it denotes a range or reports.",
                        "name": "exited_at",
=======
                        "type": "string",
                        "description": "Domain to act on",
                        "name": "domain",
>>>>>>> f21ca205
                        "in": "query"
                    }
                ],
                "responses": {
                    "200": {
                        "description": "OK",
                        "schema": {
                            "$ref": "#/definitions/api.ProcessReport"
                        }
                    },
                    "400": {
                        "description": "Bad Request",
                        "schema": {
                            "$ref": "#/definitions/api.Error"
                        }
                    },
                    "403": {
                        "description": "Forbidden",
                        "schema": {
                            "$ref": "#/definitions/api.Error"
                        }
                    },
                    "404": {
                        "description": "Not Found",
                        "schema": {
                            "$ref": "#/definitions/api.Error"
                        }
                    }
                }
            }
        },
        "/api/v3/process/{id}/state": {
            "get": {
                "security": [
                    {
                        "ApiKeyAuth": []
                    }
                ],
                "description": "Get the state and progress data of a process.",
                "produces": [
                    "application/json"
                ],
                "tags": [
                    "v16.7.2"
                ],
                "summary": "Get the state of a process",
                "operationId": "process-3-get-state",
                "parameters": [
                    {
                        "type": "string",
                        "description": "Process ID",
                        "name": "id",
                        "in": "path",
                        "required": true
                    },
                    {
                        "type": "string",
                        "description": "Domain to act on",
                        "name": "domain",
                        "in": "query"
                    }
                ],
                "responses": {
                    "200": {
                        "description": "OK",
                        "schema": {
                            "$ref": "#/definitions/api.ProcessState"
                        }
                    },
                    "400": {
                        "description": "Bad Request",
                        "schema": {
                            "$ref": "#/definitions/api.Error"
                        }
                    },
                    "403": {
                        "description": "Forbidden",
                        "schema": {
                            "$ref": "#/definitions/api.Error"
                        }
                    },
                    "404": {
                        "description": "Not Found",
                        "schema": {
                            "$ref": "#/definitions/api.Error"
                        }
                    }
                }
            }
        },
        "/api/v3/report/process": {
            "get": {
                "security": [
                    {
                        "ApiKeyAuth": []
                    }
                ],
                "description": "Search log history of all processes by providing patterns for process IDs and references, a state and a time range. All are optional.",
                "produces": [
                    "application/json"
                ],
                "tags": [
                    "v16.?.?"
                ],
                "summary": "Search log history of all processes",
                "operationId": "process-3-search-report-history",
                "parameters": [
                    {
                        "type": "string",
                        "description": "Glob pattern for process IDs. If empty all IDs will be returned. Intersected with results from refpattern.",
                        "name": "idpattern",
                        "in": "query"
                    },
                    {
                        "type": "string",
                        "description": "Glob pattern for process references. If empty all IDs will be returned. Intersected with results from idpattern.",
                        "name": "refpattern",
                        "in": "query"
                    },
                    {
                        "type": "string",
                        "description": "State of a process, leave empty for any",
                        "name": "state",
                        "in": "query"
                    },
                    {
                        "type": "integer",
                        "description": "Search range of when the report has been exited, older than this value. Unix timestamp, leave empty for any",
                        "name": "from",
                        "in": "query"
                    },
                    {
                        "type": "integer",
                        "description": "Search range of when the report has been exited, younger than this value. Unix timestamp, leave empty for any",
                        "name": "to",
                        "in": "query"
                    }
                ],
                "responses": {
                    "200": {
                        "description": "OK",
                        "schema": {
                            "type": "array",
                            "items": {
                                "$ref": "#/definitions/api.ProcessReportSearchResult"
                            }
                        }
                    },
                    "400": {
                        "description": "Bad Request",
                        "schema": {
                            "$ref": "#/definitions/api.Error"
                        }
                    }
                }
            }
        },
        "/api/v3/rtmp": {
            "get": {
                "security": [
                    {
                        "ApiKeyAuth": []
                    }
                ],
                "description": "List all currently publishing RTMP streams.",
                "produces": [
                    "application/json"
                ],
                "tags": [
                    "v16.7.2"
                ],
                "summary": "List all publishing RTMP streams",
                "operationId": "rtmp-3-list-channels",
                "responses": {
                    "200": {
                        "description": "OK",
                        "schema": {
                            "type": "array",
                            "items": {
                                "$ref": "#/definitions/api.RTMPChannel"
                            }
                        }
                    }
                }
            }
        },
        "/api/v3/session": {
            "get": {
                "security": [
                    {
                        "ApiKeyAuth": []
                    }
                ],
                "description": "Get a summary of all active and past sessions of the given collector.",
                "produces": [
                    "application/json"
                ],
                "tags": [
                    "v16.7.2"
                ],
                "summary": "Get a summary of all active and past sessions",
                "operationId": "session-3-summary",
                "parameters": [
                    {
                        "type": "string",
                        "description": "Comma separated list of collectors",
                        "name": "collectors",
                        "in": "query"
                    }
                ],
                "responses": {
                    "200": {
                        "description": "Sessions summary",
                        "schema": {
                            "$ref": "#/definitions/api.SessionsSummary"
                        }
                    }
                }
            }
        },
        "/api/v3/session/active": {
            "get": {
                "security": [
                    {
                        "ApiKeyAuth": []
                    }
                ],
                "description": "Get a minimal summary of all active sessions (i.e. number of sessions, bandwidth).",
                "produces": [
                    "application/json"
                ],
                "tags": [
                    "v16.7.2"
                ],
                "summary": "Get a minimal summary of all active sessions",
                "operationId": "session-3-current",
                "parameters": [
                    {
                        "type": "string",
                        "description": "Comma separated list of collectors",
                        "name": "collectors",
                        "in": "query"
                    }
                ],
                "responses": {
                    "200": {
                        "description": "Active sessions listing",
                        "schema": {
                            "$ref": "#/definitions/api.SessionsActive"
                        }
                    }
                }
            }
        },
        "/api/v3/skills": {
            "get": {
                "security": [
                    {
                        "ApiKeyAuth": []
                    }
                ],
                "description": "List all detected FFmpeg capabilities.",
                "produces": [
                    "application/json"
                ],
                "tags": [
                    "v16.7.2"
                ],
                "summary": "FFmpeg capabilities",
                "operationId": "skills-3",
                "responses": {
                    "200": {
                        "description": "OK",
                        "schema": {
                            "$ref": "#/definitions/api.Skills"
                        }
                    }
                }
            }
        },
        "/api/v3/skills/reload": {
            "get": {
                "security": [
                    {
                        "ApiKeyAuth": []
                    }
                ],
                "description": "Refresh the available FFmpeg capabilities.",
                "produces": [
                    "application/json"
                ],
                "tags": [
                    "v16.7.2"
                ],
                "summary": "Refresh FFmpeg capabilities",
                "operationId": "skills-3-reload",
                "responses": {
                    "200": {
                        "description": "OK",
                        "schema": {
                            "$ref": "#/definitions/api.Skills"
                        }
                    }
                }
            }
        },
        "/api/v3/srt": {
            "get": {
                "security": [
                    {
                        "ApiKeyAuth": []
                    }
                ],
                "description": "List all currently publishing SRT streams. This endpoint is EXPERIMENTAL and may change in future.",
                "produces": [
                    "application/json"
                ],
                "tags": [
                    "v16.9.0"
                ],
                "summary": "List all publishing SRT treams",
                "operationId": "srt-3-list-channels",
                "responses": {
                    "200": {
                        "description": "OK",
                        "schema": {
                            "type": "array",
                            "items": {
                                "type": "array",
                                "items": {
                                    "$ref": "#/definitions/api.SRTChannel"
                                }
                            }
                        }
                    }
                }
            }
        },
        "/api/v3/widget/process/{id}": {
            "get": {
                "description": "Fetch minimal statistics about a process, which is not protected by any auth.",
                "produces": [
                    "application/json"
                ],
                "tags": [
                    "v16.7.2"
                ],
                "summary": "Fetch minimal statistics about a process",
                "operationId": "widget-3-get",
                "parameters": [
                    {
                        "type": "string",
                        "description": "ID of a process",
                        "name": "id",
                        "in": "path",
                        "required": true
                    }
                ],
                "responses": {
                    "200": {
                        "description": "OK",
                        "schema": {
                            "$ref": "#/definitions/api.WidgetProcess"
                        }
                    },
                    "404": {
                        "description": "Not Found",
                        "schema": {
                            "$ref": "#/definitions/api.Error"
                        }
                    }
                }
            }
        },
        "/metrics": {
            "get": {
                "description": "Prometheus metrics",
                "produces": [
                    "text/plain"
                ],
                "summary": "Prometheus metrics",
                "operationId": "metrics",
                "responses": {
                    "200": {
                        "description": "OK",
                        "schema": {
                            "type": "string"
                        }
                    }
                }
            }
        },
        "/ping": {
            "get": {
                "description": "Liveliness check",
                "produces": [
                    "text/plain"
                ],
                "summary": "Liveliness check",
                "operationId": "ping",
                "responses": {
                    "200": {
                        "description": "pong",
                        "schema": {
                            "type": "string"
                        }
                    }
                }
            }
        },
        "/profiling": {
            "get": {
                "description": "Retrieve profiling data from the application",
                "produces": [
                    "text/html"
                ],
                "summary": "Retrieve profiling data from the application",
                "operationId": "profiling",
                "responses": {
                    "200": {
                        "description": "OK",
                        "schema": {
                            "type": "string"
                        }
                    },
                    "404": {
                        "description": "Not Found",
                        "schema": {
                            "type": "string"
                        }
                    }
                }
            }
        }
    },
    "definitions": {
        "api.AVstream": {
            "type": "object",
            "properties": {
                "aqueue": {
                    "type": "integer",
                    "format": "uint64"
                },
                "drop": {
                    "type": "integer",
                    "format": "uint64"
                },
                "dup": {
                    "type": "integer",
                    "format": "uint64"
                },
                "duplicating": {
                    "type": "boolean"
                },
                "enc": {
                    "type": "integer",
                    "format": "uint64"
                },
                "gop": {
                    "type": "string"
                },
                "input": {
                    "$ref": "#/definitions/api.AVstreamIO"
                },
                "looping": {
                    "type": "boolean"
                },
                "looping_runtime": {
                    "type": "integer",
                    "format": "uint64"
                },
                "output": {
                    "$ref": "#/definitions/api.AVstreamIO"
                },
                "queue": {
                    "type": "integer",
                    "format": "uint64"
                }
            }
        },
        "api.AVstreamIO": {
            "type": "object",
            "properties": {
                "packet": {
                    "type": "integer",
                    "format": "uint64"
                },
                "size_kb": {
                    "type": "integer"
                },
                "state": {
                    "type": "string",
                    "enum": [
                        "running",
                        "idle"
                    ]
                },
                "time": {
                    "type": "integer"
                }
            }
        },
        "api.About": {
            "type": "object",
            "properties": {
                "app": {
                    "type": "string"
                },
                "auths": {
                    "type": "array",
                    "items": {
                        "type": "string"
                    }
                },
                "created_at": {
                    "type": "string"
                },
                "id": {
                    "type": "string"
                },
                "name": {
                    "type": "string"
                },
                "uptime_seconds": {
                    "type": "integer"
                },
                "version": {
                    "$ref": "#/definitions/api.Version"
                }
            }
        },
        "api.ClusterAbout": {
            "type": "object",
            "properties": {
                "address": {
                    "type": "string"
                },
                "cluster_api_address": {
                    "type": "string"
                },
                "core_api_address": {
                    "type": "string"
                },
                "id": {
                    "type": "string"
                },
                "server": {
                    "type": "array",
                    "items": {
                        "$ref": "#/definitions/api.ClusterServer"
                    }
                },
                "stats": {
                    "$ref": "#/definitions/api.ClusterStats"
                }
            }
        },
        "api.ClusterNode": {
            "type": "object",
            "properties": {
                "address": {
                    "type": "string"
                },
                "created_at": {
                    "type": "string"
                },
                "id": {
                    "type": "string"
                },
                "last_contact": {
                    "description": "unix timestamp",
                    "type": "integer"
                },
                "latency_ms": {
                    "description": "milliseconds",
                    "type": "number"
                },
                "name": {
                    "type": "string"
                },
                "resources": {
                    "$ref": "#/definitions/api.ClusterNodeResources"
                },
                "state": {
                    "type": "string"
                },
                "uptime_seconds": {
                    "type": "integer"
                }
            }
        },
        "api.ClusterNodeFiles": {
            "type": "object",
            "properties": {
                "files": {
                    "type": "object",
                    "additionalProperties": {
                        "type": "array",
                        "items": {
                            "type": "string"
                        }
                    }
                },
                "last_update": {
                    "description": "unix timestamp",
                    "type": "integer"
                }
            }
        },
        "api.ClusterNodeResources": {
            "type": "object",
            "properties": {
                "cpu_limit": {
                    "description": "percent 0-100*npcu",
                    "type": "number"
                },
                "cpu_used": {
                    "description": "percent 0-100*npcu",
                    "type": "number"
                },
                "memory_limit_bytes": {
                    "type": "integer"
                },
                "memory_used_bytes": {
                    "type": "integer"
                },
                "ncpu": {
                    "type": "number"
                }
            }
        },
        "api.ClusterProcess": {
            "type": "object",
            "properties": {
                "cpu": {
                    "type": "number"
                },
                "id": {
                    "type": "string"
                },
                "memory_bytes": {
                    "type": "integer"
                },
                "node_id": {
                    "type": "string"
                },
                "order": {
                    "type": "string"
                },
                "reference": {
                    "type": "string"
                },
                "runtime_seconds": {
                    "type": "integer"
                },
                "state": {
                    "type": "string"
                }
            }
        },
        "api.ClusterServer": {
            "type": "object",
            "properties": {
                "address": {
                    "type": "string"
                },
                "id": {
                    "type": "string"
                },
                "leader": {
                    "type": "boolean"
                },
                "voter": {
                    "type": "boolean"
                }
            }
        },
        "api.ClusterStats": {
            "type": "object",
            "properties": {
                "last_contact_ms": {
                    "type": "number"
                },
                "num_peers": {
                    "type": "integer"
                },
                "state": {
                    "type": "string"
                }
            }
        },
        "api.Command": {
            "type": "object",
            "required": [
                "command"
            ],
            "properties": {
                "command": {
                    "type": "string",
                    "enum": [
                        "start",
                        "stop",
                        "restart",
                        "reload"
                    ]
                }
            }
        },
        "api.ConfigData": {
            "type": "object",
            "properties": {
                "address": {
                    "type": "string"
                },
                "api": {
                    "type": "object",
                    "properties": {
                        "access": {
                            "type": "object",
                            "properties": {
                                "http": {
                                    "type": "object",
                                    "properties": {
                                        "allow": {
                                            "type": "array",
                                            "items": {
                                                "type": "string"
                                            }
                                        },
                                        "block": {
                                            "type": "array",
                                            "items": {
                                                "type": "string"
                                            }
                                        }
                                    }
                                },
                                "https": {
                                    "type": "object",
                                    "properties": {
                                        "allow": {
                                            "type": "array",
                                            "items": {
                                                "type": "string"
                                            }
                                        },
                                        "block": {
                                            "type": "array",
                                            "items": {
                                                "type": "string"
                                            }
                                        }
                                    }
                                }
                            }
                        },
                        "auth": {
                            "type": "object",
                            "properties": {
                                "auth0": {
                                    "type": "object",
                                    "properties": {
                                        "enable": {
                                            "type": "boolean"
                                        },
                                        "tenants": {
                                            "type": "array",
                                            "items": {
                                                "$ref": "#/definitions/value.Auth0Tenant"
                                            }
                                        }
                                    }
                                },
                                "disable_localhost": {
                                    "type": "boolean"
                                },
                                "enable": {
                                    "type": "boolean"
                                },
                                "jwt": {
                                    "type": "object",
                                    "properties": {
                                        "secret": {
                                            "type": "string"
                                        }
                                    }
                                },
                                "password": {
                                    "type": "string"
                                },
                                "username": {
                                    "type": "string"
                                }
                            }
                        },
                        "read_only": {
                            "type": "boolean"
                        }
                    }
                },
                "cluster": {
                    "type": "object",
                    "properties": {
                        "address": {
                            "type": "string"
                        },
                        "bootstrap": {
                            "type": "boolean"
                        },
                        "debug": {
                            "type": "boolean"
                        },
                        "enable": {
                            "type": "boolean"
                        },
                        "peers": {
                            "type": "array",
                            "items": {
                                "type": "string"
                            }
                        },
                        "recover": {
                            "type": "boolean"
                        }
                    }
                },
                "created_at": {
                    "description": "When this config has been persisted",
                    "type": "string"
                },
                "db": {
                    "type": "object",
                    "properties": {
                        "dir": {
                            "type": "string"
                        }
                    }
                },
                "debug": {
                    "type": "object",
                    "properties": {
                        "auto_max_procs": {
                            "type": "boolean"
                        },
                        "force_gc": {
                            "description": "deprecated, use MemoryLimit instead",
                            "type": "integer",
                            "format": "int"
                        },
                        "memory_limit_mbytes": {
                            "type": "integer",
                            "format": "int64"
                        },
                        "profiling": {
                            "type": "boolean"
                        }
                    }
                },
                "ffmpeg": {
                    "type": "object",
                    "properties": {
                        "access": {
                            "type": "object",
                            "properties": {
                                "input": {
                                    "type": "object",
                                    "properties": {
                                        "allow": {
                                            "type": "array",
                                            "items": {
                                                "type": "string"
                                            }
                                        },
                                        "block": {
                                            "type": "array",
                                            "items": {
                                                "type": "string"
                                            }
                                        }
                                    }
                                },
                                "output": {
                                    "type": "object",
                                    "properties": {
                                        "allow": {
                                            "type": "array",
                                            "items": {
                                                "type": "string"
                                            }
                                        },
                                        "block": {
                                            "type": "array",
                                            "items": {
                                                "type": "string"
                                            }
                                        }
                                    }
                                }
                            }
                        },
                        "binary": {
                            "type": "string"
                        },
                        "log": {
                            "type": "object",
                            "properties": {
                                "max_history": {
                                    "type": "integer",
                                    "format": "int"
                                },
                                "max_lines": {
                                    "type": "integer",
                                    "format": "int"
                                },
                                "max_minimal_history": {
                                    "type": "integer",
                                    "format": "int"
                                }
                            }
                        },
                        "max_processes": {
                            "type": "integer",
                            "format": "int64"
                        }
                    }
                },
                "host": {
                    "type": "object",
                    "properties": {
                        "auto": {
                            "type": "boolean"
                        },
                        "name": {
                            "type": "array",
                            "items": {
                                "type": "string"
                            }
                        }
                    }
                },
                "id": {
                    "type": "string"
                },
                "log": {
                    "type": "object",
                    "properties": {
                        "level": {
                            "type": "string",
                            "enum": [
                                "debug",
                                "info",
                                "warn",
                                "error",
                                "silent"
                            ]
                        },
                        "max_lines": {
                            "type": "integer",
                            "format": "int"
                        },
                        "topics": {
                            "type": "array",
                            "items": {
                                "type": "string"
                            }
                        }
                    }
                },
                "metrics": {
                    "type": "object",
                    "properties": {
                        "enable": {
                            "type": "boolean"
                        },
                        "enable_prometheus": {
                            "type": "boolean"
                        },
                        "interval_sec": {
                            "description": "seconds",
                            "type": "integer",
                            "format": "int64"
                        },
                        "range_sec": {
                            "description": "seconds",
                            "type": "integer",
                            "format": "int64"
                        }
                    }
                },
                "name": {
                    "type": "string"
                },
                "playout": {
                    "type": "object",
                    "properties": {
                        "enable": {
                            "type": "boolean"
                        },
                        "max_port": {
                            "type": "integer",
                            "format": "int"
                        },
                        "min_port": {
                            "type": "integer",
                            "format": "int"
                        }
                    }
                },
                "resources": {
                    "type": "object",
                    "properties": {
                        "max_cpu_usage": {
                            "type": "number"
                        },
                        "max_memory_usage": {
                            "type": "number"
                        }
                    }
                },
                "router": {
                    "type": "object",
                    "properties": {
                        "blocked_prefixes": {
                            "type": "array",
                            "items": {
                                "type": "string"
                            }
                        },
                        "routes": {
                            "type": "object",
                            "additionalProperties": {
                                "type": "string"
                            }
                        },
                        "ui_path": {
                            "type": "string"
                        }
                    }
                },
                "rtmp": {
                    "type": "object",
                    "properties": {
                        "address": {
                            "type": "string"
                        },
                        "address_tls": {
                            "type": "string"
                        },
                        "app": {
                            "type": "string"
                        },
                        "enable": {
                            "type": "boolean"
                        },
                        "enable_tls": {
                            "type": "boolean"
                        },
                        "token": {
                            "description": "Deprecated, use IAM",
                            "type": "string"
                        }
                    }
                },
                "service": {
                    "type": "object",
                    "properties": {
                        "enable": {
                            "type": "boolean"
                        },
                        "token": {
                            "type": "string"
                        },
                        "url": {
                            "type": "string"
                        }
                    }
                },
                "sessions": {
                    "type": "object",
                    "properties": {
                        "enable": {
                            "type": "boolean"
                        },
                        "ip_ignorelist": {
                            "type": "array",
                            "items": {
                                "type": "string"
                            }
                        },
                        "max_bitrate_mbit": {
                            "type": "integer",
                            "format": "uint64"
                        },
                        "max_sessions": {
                            "type": "integer",
                            "format": "uint64"
                        },
                        "persist": {
                            "type": "boolean"
                        },
                        "persist_interval_sec": {
                            "type": "integer",
                            "format": "int"
                        },
                        "session_timeout_sec": {
                            "type": "integer",
                            "format": "int"
                        }
                    }
                },
                "srt": {
                    "type": "object",
                    "properties": {
                        "address": {
                            "type": "string"
                        },
                        "enable": {
                            "type": "boolean"
                        },
                        "log": {
                            "type": "object",
                            "properties": {
                                "enable": {
                                    "type": "boolean"
                                },
                                "topics": {
                                    "type": "array",
                                    "items": {
                                        "type": "string"
                                    }
                                }
                            }
                        },
                        "passphrase": {
                            "type": "string"
                        },
                        "token": {
                            "description": "Deprecated, use IAM",
                            "type": "string"
                        }
                    }
                },
                "storage": {
                    "type": "object",
                    "properties": {
                        "cors": {
                            "type": "object",
                            "properties": {
                                "origins": {
                                    "type": "array",
                                    "items": {
                                        "type": "string"
                                    }
                                }
                            }
                        },
                        "disk": {
                            "type": "object",
                            "properties": {
                                "cache": {
                                    "type": "object",
                                    "properties": {
                                        "enable": {
                                            "type": "boolean"
                                        },
                                        "max_file_size_mbytes": {
                                            "type": "integer",
                                            "format": "uint64"
                                        },
                                        "max_size_mbytes": {
                                            "type": "integer",
                                            "format": "uint64"
                                        },
                                        "ttl_seconds": {
                                            "type": "integer",
                                            "format": "int64"
                                        },
                                        "types": {
                                            "type": "object",
                                            "properties": {
                                                "allow": {
                                                    "type": "array",
                                                    "items": {
                                                        "type": "string"
                                                    }
                                                },
                                                "block": {
                                                    "type": "array",
                                                    "items": {
                                                        "type": "string"
                                                    }
                                                }
                                            }
                                        }
                                    }
                                },
                                "dir": {
                                    "type": "string"
                                },
                                "max_size_mbytes": {
                                    "type": "integer",
                                    "format": "int64"
                                }
                            }
                        },
                        "memory": {
                            "type": "object",
                            "properties": {
                                "auth": {
                                    "description": "Deprecated, use IAM",
                                    "type": "object",
                                    "properties": {
                                        "enable": {
                                            "description": "Deprecated, use IAM",
                                            "type": "boolean"
                                        },
                                        "password": {
                                            "description": "Deprecated, use IAM",
                                            "type": "string"
                                        },
                                        "username": {
                                            "description": "Deprecated, use IAM",
                                            "type": "string"
                                        }
                                    }
                                },
                                "max_size_mbytes": {
                                    "type": "integer",
                                    "format": "int64"
                                },
                                "purge": {
                                    "type": "boolean"
                                }
                            }
                        },
                        "mimetypes_file": {
                            "type": "string"
                        },
                        "s3": {
                            "type": "array",
                            "items": {
                                "$ref": "#/definitions/value.S3Storage"
                            }
                        }
                    }
                },
                "tls": {
                    "type": "object",
                    "properties": {
                        "address": {
                            "type": "string"
                        },
                        "auto": {
                            "type": "boolean"
                        },
                        "cert_file": {
                            "type": "string"
                        },
                        "email": {
                            "type": "string"
                        },
                        "enable": {
                            "type": "boolean"
                        },
                        "key_file": {
                            "type": "string"
                        }
                    }
                },
                "update_check": {
                    "type": "boolean"
                },
                "version": {
                    "type": "integer",
                    "format": "int64"
                }
            }
        },
        "api.ConfigError": {
            "type": "object",
            "additionalProperties": {
                "type": "array",
                "items": {
                    "type": "string"
                }
            }
        },
        "api.Error": {
            "type": "object",
            "properties": {
                "code": {
                    "type": "integer",
                    "format": "int"
                },
                "details": {
                    "type": "array",
                    "items": {
                        "type": "string"
                    }
                },
                "message": {
                    "type": "string"
                }
            }
        },
        "api.Event": {
            "type": "object",
            "properties": {
                "data": {
                    "type": "object",
                    "additionalProperties": {
                        "type": "string"
                    }
                },
                "event": {
                    "type": "string"
                },
                "level": {
                    "type": "integer"
                },
                "message": {
                    "type": "string"
                },
                "ts": {
                    "type": "integer",
                    "format": "int64"
                }
            }
        },
        "api.EventFilter": {
            "type": "object",
            "properties": {
                "data": {
                    "type": "object",
                    "additionalProperties": {
                        "type": "string"
                    }
                },
                "event": {
                    "type": "string"
                }
            }
        },
        "api.EventFilters": {
            "type": "object",
            "properties": {
                "filters": {
                    "type": "array",
                    "items": {
                        "$ref": "#/definitions/api.EventFilter"
                    }
                }
            }
        },
        "api.FileInfo": {
            "type": "object",
            "properties": {
                "last_modified": {
                    "type": "integer",
                    "format": "int64"
                },
                "name": {
                    "type": "string"
                },
                "size_bytes": {
                    "type": "integer",
                    "format": "int64"
                }
            }
        },
        "api.FilesystemInfo": {
            "type": "object",
            "properties": {
                "mount": {
                    "type": "string"
                },
                "name": {
                    "type": "string"
                },
                "type": {
                    "type": "string"
                }
            }
        },
<<<<<<< HEAD
        "api.FilesystemOperation": {
            "type": "object",
            "required": [
                "operation"
            ],
            "properties": {
                "bandwidth_limit_kbit": {
                    "description": "kbit/s",
                    "type": "integer"
                },
                "operation": {
                    "type": "string",
                    "enum": [
                        "copy",
                        "move"
                    ]
                },
                "source": {
                    "type": "string"
                },
                "target": {
=======
        "api.GetConfig": {
            "type": "object",
            "properties": {
                "config": {
                    "$ref": "#/definitions/api.ConfigData"
                },
                "created_at": {
                    "type": "string"
                },
                "loaded_at": {
                    "type": "string"
                },
                "overrides": {
                    "type": "array",
                    "items": {
                        "type": "string"
                    }
                },
                "updated_at": {
>>>>>>> f21ca205
                    "type": "string"
                }
            }
        },
        "api.GraphQuery": {
            "type": "object",
            "properties": {
                "query": {
                    "type": "string"
                },
                "variables": {}
            }
        },
        "api.GraphResponse": {
            "type": "object",
            "properties": {
                "data": {},
                "errors": {
                    "type": "array",
                    "items": {}
                }
            }
        },
        "api.IAMAuth0Tenant": {
            "type": "object",
            "properties": {
                "audience": {
                    "type": "string"
                },
                "client_id": {
                    "type": "string"
                },
                "domain": {
                    "type": "string"
                }
            }
        },
        "api.IAMPolicy": {
            "type": "object",
            "properties": {
                "actions": {
                    "type": "array",
                    "items": {
                        "type": "string"
                    }
                },
                "domain": {
                    "type": "string"
                },
                "name": {
                    "type": "string"
                },
                "resource": {
                    "type": "string"
                }
            }
        },
        "api.IAMUser": {
            "type": "object",
            "properties": {
                "auth": {
                    "$ref": "#/definitions/api.IAMUserAuth"
                },
                "name": {
                    "type": "string"
                },
                "policies": {
                    "type": "array",
                    "items": {
                        "$ref": "#/definitions/api.IAMPolicy"
                    }
                },
                "superuser": {
                    "type": "boolean"
                }
            }
        },
        "api.IAMUserAuth": {
            "type": "object",
            "properties": {
                "api": {
                    "$ref": "#/definitions/api.IAMUserAuthAPI"
                },
                "services": {
                    "$ref": "#/definitions/api.IAMUserAuthServices"
                }
            }
        },
        "api.IAMUserAuthAPI": {
            "type": "object",
            "properties": {
                "auth0": {
                    "$ref": "#/definitions/api.IAMUserAuthAPIAuth0"
                },
                "userpass": {
                    "type": "string"
                }
            }
        },
        "api.IAMUserAuthAPIAuth0": {
            "type": "object",
            "properties": {
                "tenant": {
                    "$ref": "#/definitions/api.IAMAuth0Tenant"
                },
                "user": {
                    "type": "string"
                }
            }
        },
        "api.IAMUserAuthServices": {
            "type": "object",
            "properties": {
                "basic": {
                    "type": "array",
                    "items": {
                        "type": "string"
                    }
                },
                "token": {
                    "type": "array",
                    "items": {
                        "type": "string"
                    }
                }
            }
        },
        "api.LogEvent": {
            "type": "object",
            "additionalProperties": true
        },
        "api.MetricsDescription": {
            "type": "object",
            "properties": {
                "description": {
                    "type": "string"
                },
                "labels": {
                    "type": "array",
                    "items": {
                        "type": "string"
                    }
                },
                "name": {
                    "type": "string"
                }
            }
        },
        "api.MetricsQuery": {
            "type": "object",
            "properties": {
                "interval_sec": {
                    "type": "integer",
                    "format": "int64"
                },
                "metrics": {
                    "type": "array",
                    "items": {
                        "$ref": "#/definitions/api.MetricsQueryMetric"
                    }
                },
                "timerange_sec": {
                    "type": "integer",
                    "format": "int64"
                }
            }
        },
        "api.MetricsQueryMetric": {
            "type": "object",
            "properties": {
                "labels": {
                    "type": "object",
                    "additionalProperties": {
                        "type": "string"
                    }
                },
                "name": {
                    "type": "string"
                }
            }
        },
        "api.MetricsResponse": {
            "type": "object",
            "properties": {
                "interval_sec": {
                    "type": "integer",
                    "format": "int64"
                },
                "metrics": {
                    "type": "array",
                    "items": {
                        "$ref": "#/definitions/api.MetricsResponseMetric"
                    }
                },
                "timerange_sec": {
                    "type": "integer",
                    "format": "int64"
                }
            }
        },
        "api.MetricsResponseMetric": {
            "type": "object",
            "properties": {
                "labels": {
                    "type": "object",
                    "additionalProperties": {
                        "type": "string"
                    }
                },
                "name": {
                    "type": "string"
                },
                "values": {
                    "type": "array",
                    "items": {
                        "$ref": "#/definitions/api.MetricsResponseValue"
                    }
                }
            }
        },
        "api.MetricsResponseValue": {
            "type": "object",
            "properties": {
                "ts": {
                    "type": "string"
                },
                "value": {
                    "type": "number"
                }
            }
        },
        "api.PlayoutStatus": {
            "type": "object",
            "properties": {
                "aqueue": {
                    "type": "integer",
                    "format": "uint64"
                },
                "debug": {},
                "drop": {
                    "type": "integer",
                    "format": "uint64"
                },
                "dup": {
                    "type": "integer",
                    "format": "uint64"
                },
                "duplicating": {
                    "type": "boolean"
                },
                "enc": {
                    "type": "integer",
                    "format": "uint64"
                },
                "gop": {
                    "type": "string"
                },
                "id": {
                    "type": "string"
                },
                "input": {
                    "$ref": "#/definitions/api.PlayoutStatusIO"
                },
                "looping": {
                    "type": "boolean"
                },
                "output": {
                    "$ref": "#/definitions/api.PlayoutStatusIO"
                },
                "queue": {
                    "type": "integer",
                    "format": "uint64"
                },
                "stream": {
                    "type": "integer",
                    "format": "uint64"
                },
                "swap": {
                    "$ref": "#/definitions/api.PlayoutStatusSwap"
                },
                "url": {
                    "type": "string"
                }
            }
        },
        "api.PlayoutStatusIO": {
            "type": "object",
            "properties": {
                "packet": {
                    "type": "integer",
                    "format": "uint64"
                },
                "size_kb": {
                    "type": "integer",
                    "format": "uint64"
                },
                "state": {
                    "type": "string",
                    "enum": [
                        "running",
                        "idle"
                    ]
                },
                "time": {
                    "type": "integer",
                    "format": "uint64"
                }
            }
        },
        "api.PlayoutStatusSwap": {
            "type": "object",
            "properties": {
                "lasterror": {
                    "type": "string"
                },
                "lasturl": {
                    "type": "string"
                },
                "status": {
                    "type": "string"
                },
                "url": {
                    "type": "string"
                }
            }
        },
        "api.Probe": {
            "type": "object",
            "properties": {
                "log": {
                    "type": "array",
                    "items": {
                        "type": "string"
                    }
                },
                "streams": {
                    "type": "array",
                    "items": {
                        "$ref": "#/definitions/api.ProbeIO"
                    }
                }
            }
        },
        "api.ProbeIO": {
            "type": "object",
            "properties": {
                "bitrate_kbps": {
                    "type": "number"
                },
                "channels": {
                    "type": "integer",
                    "format": "uint64"
                },
                "codec": {
                    "type": "string"
                },
                "coder": {
                    "type": "string"
                },
                "duration_sec": {
                    "type": "number"
                },
                "format": {
                    "type": "string"
                },
                "fps": {
                    "description": "video",
                    "type": "number"
                },
                "height": {
                    "type": "integer",
                    "format": "uint64"
                },
                "index": {
                    "type": "integer",
                    "format": "uint64"
                },
                "language": {
                    "type": "string"
                },
                "layout": {
                    "type": "string"
                },
                "pix_fmt": {
                    "type": "string"
                },
                "sampling_hz": {
                    "description": "audio",
                    "type": "integer",
                    "format": "uint64"
                },
                "stream": {
                    "type": "integer",
                    "format": "uint64"
                },
                "type": {
                    "type": "string"
                },
                "url": {
                    "description": "common",
                    "type": "string"
                },
                "width": {
                    "type": "integer",
                    "format": "uint64"
                }
            }
        },
        "api.Process": {
            "type": "object",
            "properties": {
                "config": {
                    "$ref": "#/definitions/api.ProcessConfig"
                },
                "created_at": {
                    "type": "integer",
                    "format": "int64"
                },
                "id": {
                    "type": "string"
                },
                "metadata": {},
                "reference": {
                    "type": "string"
                },
                "report": {
                    "$ref": "#/definitions/api.ProcessReport"
                },
                "state": {
                    "$ref": "#/definitions/api.ProcessState"
                },
                "type": {
                    "type": "string"
                },
                "updated_at": {
                    "type": "integer",
                    "format": "int64"
                }
            }
        },
        "api.ProcessConfig": {
            "type": "object",
            "required": [
                "input",
                "output"
            ],
            "properties": {
                "autostart": {
                    "type": "boolean"
                },
                "domain": {
                    "type": "string"
                },
                "id": {
                    "type": "string"
                },
                "input": {
                    "type": "array",
                    "items": {
                        "$ref": "#/definitions/api.ProcessConfigIO"
                    }
                },
                "limits": {
                    "$ref": "#/definitions/api.ProcessConfigLimits"
                },
                "log_patterns": {
                    "type": "array",
                    "items": {
                        "type": "string"
                    }
                },
                "options": {
                    "type": "array",
                    "items": {
                        "type": "string"
                    }
                },
                "output": {
                    "type": "array",
                    "items": {
                        "$ref": "#/definitions/api.ProcessConfigIO"
                    }
                },
                "owner": {
                    "type": "string"
                },
                "reconnect": {
                    "type": "boolean"
                },
                "reconnect_delay_seconds": {
                    "type": "integer",
                    "format": "uint64"
                },
                "reference": {
                    "type": "string"
                },
                "runtime_duration_seconds": {
                    "type": "integer",
                    "format": "uint64"
                },
                "scheduler": {
                    "type": "string"
                },
                "stale_timeout_seconds": {
                    "type": "integer",
                    "format": "uint64"
                },
                "type": {
                    "type": "string",
                    "enum": [
                        "ffmpeg",
                        ""
                    ]
                }
            }
        },
        "api.ProcessConfigIO": {
            "type": "object",
            "required": [
                "address"
            ],
            "properties": {
                "address": {
                    "type": "string"
                },
                "cleanup": {
                    "type": "array",
                    "items": {
                        "$ref": "#/definitions/api.ProcessConfigIOCleanup"
                    }
                },
                "id": {
                    "type": "string"
                },
                "options": {
                    "type": "array",
                    "items": {
                        "type": "string"
                    }
                }
            }
        },
        "api.ProcessConfigIOCleanup": {
            "type": "object",
            "required": [
                "pattern"
            ],
            "properties": {
                "max_file_age_seconds": {
                    "type": "integer",
                    "format": "uint"
                },
                "max_files": {
                    "type": "integer",
                    "format": "uint"
                },
                "pattern": {
                    "type": "string"
                },
                "purge_on_delete": {
                    "type": "boolean"
                }
            }
        },
        "api.ProcessConfigLimits": {
            "type": "object",
            "properties": {
                "cpu_usage": {
                    "type": "number"
                },
                "memory_mbytes": {
                    "type": "integer",
                    "format": "uint64"
                },
                "waitfor_seconds": {
                    "type": "integer",
                    "format": "uint64"
                }
            }
        },
        "api.ProcessReport": {
            "type": "object",
            "properties": {
                "created_at": {
                    "type": "integer",
                    "format": "int64"
                },
                "exit_state": {
                    "type": "string"
                },
                "exited_at": {
                    "type": "integer",
                    "format": "int64"
                },
                "history": {
                    "type": "array",
                    "items": {
                        "$ref": "#/definitions/api.ProcessReportEntry"
                    }
                },
                "log": {
                    "type": "array",
                    "items": {
                        "type": "array",
                        "items": {
                            "type": "string"
                        }
                    }
                },
                "matches": {
                    "type": "array",
                    "items": {
                        "type": "string"
                    }
                },
                "prelude": {
                    "type": "array",
                    "items": {
                        "type": "string"
                    }
                },
                "progress": {
                    "$ref": "#/definitions/api.Progress"
                },
                "resources": {
                    "$ref": "#/definitions/api.ProcessUsage"
                }
            }
        },
        "api.ProcessReportEntry": {
            "type": "object",
            "properties": {
                "created_at": {
                    "type": "integer",
                    "format": "int64"
                },
                "exit_state": {
                    "type": "string"
                },
                "exited_at": {
                    "type": "integer",
                    "format": "int64"
                },
                "log": {
                    "type": "array",
                    "items": {
                        "type": "array",
                        "items": {
                            "type": "string"
                        }
                    }
                },
                "matches": {
                    "type": "array",
                    "items": {
                        "type": "string"
                    }
                },
                "prelude": {
                    "type": "array",
                    "items": {
                        "type": "string"
                    }
                },
                "progress": {
                    "$ref": "#/definitions/api.Progress"
                },
                "resources": {
                    "$ref": "#/definitions/api.ProcessUsage"
                }
            }
        },
        "api.ProcessReportSearchResult": {
            "type": "object",
            "properties": {
                "created_at": {
                    "type": "integer",
                    "format": "int64"
                },
                "exit_state": {
                    "type": "string"
                },
                "exited_at": {
                    "type": "integer",
                    "format": "int64"
                },
                "id": {
                    "type": "string"
                },
                "reference": {
                    "type": "string"
                }
            }
        },
        "api.ProcessState": {
            "type": "object",
            "properties": {
                "command": {
                    "type": "array",
                    "items": {
                        "type": "string"
                    }
                },
                "cpu_usage": {
                    "description": "deprecated, use Resources.Memory.Current",
                    "type": "number"
                },
                "exec": {
                    "type": "string"
                },
                "last_logline": {
                    "type": "string"
                },
                "memory_bytes": {
                    "description": "deprecated, use Resources.CPU.Current",
                    "type": "integer",
                    "format": "uint64"
                },
                "order": {
                    "type": "string"
                },
                "progress": {
                    "$ref": "#/definitions/api.Progress"
                },
                "reconnect_seconds": {
                    "type": "integer",
                    "format": "int64"
                },
                "resources": {
                    "$ref": "#/definitions/api.ProcessUsage"
                },
                "runtime_seconds": {
                    "type": "integer",
                    "format": "int64"
                }
            }
        },
        "api.ProcessUsage": {
            "type": "object",
            "properties": {
                "cpu_usage": {
                    "$ref": "#/definitions/api.ProcessUsageCPU"
                },
                "memory_bytes": {
                    "$ref": "#/definitions/api.ProcessUsageMemory"
                }
            }
        },
        "api.ProcessUsageCPU": {
            "type": "object",
            "properties": {
                "avg": {
                    "type": "number"
                },
                "cur": {
                    "type": "number"
                },
                "limit": {
                    "type": "number"
                },
                "max": {
                    "type": "number"
                },
                "ncpu": {
                    "type": "number"
                }
            }
        },
        "api.ProcessUsageMemory": {
            "type": "object",
            "properties": {
                "avg": {
                    "type": "number"
                },
                "cur": {
                    "type": "integer",
                    "format": "uint64"
                },
                "limit": {
                    "type": "integer",
                    "format": "uint64"
                },
                "max": {
                    "type": "integer",
                    "format": "uint64"
                }
            }
        },
        "api.Progress": {
            "type": "object",
            "properties": {
                "bitrate_kbit": {
                    "description": "kbit/s",
                    "type": "number"
                },
                "drop": {
                    "type": "integer",
                    "format": "uint64"
                },
                "dup": {
                    "type": "integer",
                    "format": "uint64"
                },
                "fps": {
                    "type": "number"
                },
                "frame": {
                    "type": "integer",
                    "format": "uint64"
                },
                "inputs": {
                    "type": "array",
                    "items": {
                        "$ref": "#/definitions/api.ProgressIO"
                    }
                },
                "outputs": {
                    "type": "array",
                    "items": {
                        "$ref": "#/definitions/api.ProgressIO"
                    }
                },
                "packet": {
                    "type": "integer",
                    "format": "uint64"
                },
                "q": {
                    "type": "number"
                },
                "size_kb": {
                    "description": "kbytes",
                    "type": "integer",
                    "format": "uint64"
                },
                "speed": {
                    "type": "number"
                },
                "time": {
                    "type": "number"
                }
            }
        },
        "api.ProgressIO": {
            "type": "object",
            "properties": {
                "address": {
                    "type": "string"
                },
                "avstream": {
                    "description": "avstream",
                    "allOf": [
                        {
                            "$ref": "#/definitions/api.AVstream"
                        }
                    ]
                },
                "bitrate_kbit": {
                    "description": "kbit/s",
                    "type": "number"
                },
                "channels": {
                    "type": "integer",
                    "format": "uint64"
                },
                "codec": {
                    "type": "string"
                },
                "coder": {
                    "type": "string"
                },
                "extradata_size_bytes": {
                    "description": "bytes",
                    "type": "integer",
                    "format": "uint64"
                },
                "format": {
                    "type": "string"
                },
                "fps": {
                    "type": "number"
                },
                "frame": {
                    "type": "integer",
                    "format": "uint64"
                },
                "framerate": {
                    "$ref": "#/definitions/api.ProgressIOFramerate"
                },
                "height": {
                    "type": "integer",
                    "format": "uint64"
                },
                "id": {
                    "type": "string"
                },
                "index": {
                    "description": "General",
                    "type": "integer",
                    "format": "uint64"
                },
                "keyframe": {
                    "type": "integer",
                    "format": "uint64"
                },
                "layout": {
                    "type": "string"
                },
                "packet": {
                    "type": "integer",
                    "format": "uint64"
                },
                "pix_fmt": {
                    "description": "Video",
                    "type": "string"
                },
                "pps": {
                    "type": "number"
                },
                "q": {
                    "type": "number"
                },
                "sampling_hz": {
                    "description": "Audio",
                    "type": "integer",
                    "format": "uint64"
                },
                "size_kb": {
                    "description": "kbytes",
                    "type": "integer",
                    "format": "uint64"
                },
                "stream": {
                    "type": "integer",
                    "format": "uint64"
                },
                "type": {
                    "type": "string"
                },
                "width": {
                    "type": "integer",
                    "format": "uint64"
                }
            }
        },
        "api.ProgressIOFramerate": {
            "type": "object",
            "properties": {
                "avg": {
                    "type": "number"
                },
                "max": {
                    "type": "number"
                },
                "min": {
                    "type": "number"
                }
            }
        },
        "api.RTMPChannel": {
            "type": "object",
            "properties": {
                "name": {
                    "type": "string"
                }
            }
        },
        "api.SRTChannel": {
            "type": "object",
            "properties": {
                "connections": {
                    "type": "object",
                    "additionalProperties": {
                        "$ref": "#/definitions/api.SRTConnection"
                    }
                },
                "log": {
                    "type": "object",
                    "additionalProperties": {
                        "type": "array",
                        "items": {
                            "$ref": "#/definitions/api.SRTLog"
                        }
                    }
                },
                "name": {
                    "type": "string"
                },
                "socketid": {
                    "type": "integer"
                },
                "subscriber": {
                    "type": "array",
                    "items": {
                        "type": "integer"
                    }
                }
            }
        },
        "api.SRTConnection": {
            "type": "object",
            "properties": {
                "log": {
                    "type": "object",
                    "additionalProperties": {
                        "type": "array",
                        "items": {
                            "$ref": "#/definitions/api.SRTLog"
                        }
                    }
                },
                "stats": {
                    "$ref": "#/definitions/api.SRTStatistics"
                }
            }
        },
        "api.SRTLog": {
            "type": "object",
            "properties": {
                "msg": {
                    "type": "array",
                    "items": {
                        "type": "string"
                    }
                },
                "ts": {
                    "type": "integer",
                    "format": "int64"
                }
            }
        },
        "api.SRTStatistics": {
            "type": "object",
            "properties": {
                "avail_recv_buf_bytes": {
                    "description": "The available space in the receiver's buffer, in bytes",
                    "type": "integer",
                    "format": "uint64"
                },
                "avail_send_buf_bytes": {
                    "description": "The available space in the sender's buffer, in bytes",
                    "type": "integer",
                    "format": "uint64"
                },
                "bandwidth_mbit": {
                    "description": "Estimated bandwidth of the network link, in Mbps",
                    "type": "number"
                },
                "flight_size_pkt": {
                    "description": "The number of packets in flight",
                    "type": "integer",
                    "format": "uint64"
                },
                "flow_window_pkt": {
                    "description": "The maximum number of packets that can be \"in flight\"",
                    "type": "integer",
                    "format": "uint64"
                },
                "max_bandwidth_mbit": {
                    "description": "Transmission bandwidth limit, in Mbps",
                    "type": "number"
                },
                "mss_bytes": {
                    "description": "Maximum Segment Size (MSS), in bytes",
                    "type": "integer",
                    "format": "uint64"
                },
                "pkt_recv_avg_belated_time_ms": {
                    "description": "Accumulated difference between the current time and the time-to-play of a packet that is received late",
                    "type": "integer",
                    "format": "uint64"
                },
                "pkt_send_period_us": {
                    "description": "Current minimum time interval between which consecutive packets are sent, in microseconds",
                    "type": "number"
                },
                "recv_ack_pkt": {
                    "description": "The total number of received ACK (Acknowledgement) control packets",
                    "type": "integer",
                    "format": "uint64"
                },
                "recv_buf_bytes": {
                    "description": "Instantaneous (current) value of pktRcvBuf, expressed in bytes, including payload and all headers (IP, TCP, SRT)",
                    "type": "integer",
                    "format": "uint64"
                },
                "recv_buf_ms": {
                    "description": "The timespan (msec) of acknowledged packets in the receiver's buffer",
                    "type": "integer",
                    "format": "uint64"
                },
                "recv_buf_pkt": {
                    "description": "The number of acknowledged packets in receiver's buffer",
                    "type": "integer",
                    "format": "uint64"
                },
                "recv_bytes": {
                    "description": "Same as pktRecv, but expressed in bytes, including payload and all the headers (IP, TCP, SRT)",
                    "type": "integer",
                    "format": "uint64"
                },
                "recv_drop_bytes": {
                    "description": "Same as pktRcvDrop, but expressed in bytes, including payload and all the headers (IP, TCP, SRT)",
                    "type": "integer",
                    "format": "uint64"
                },
                "recv_drop_pkt": {
                    "description": "The total number of dropped by the SRT receiver and, as a result, not delivered to the upstream application DATA packets",
                    "type": "integer",
                    "format": "uint64"
                },
                "recv_km_pkt": {
                    "description": "The total number of received KM (Key Material) control packets",
                    "type": "integer",
                    "format": "uint64"
                },
                "recv_loss_bytes": {
                    "description": "Same as pktRcvLoss, but expressed in bytes, including payload and all the headers (IP, TCP, SRT), bytes for the presently missing (either reordered or lost) packets' payloads are estimated based on the average packet size",
                    "type": "integer",
                    "format": "uint64"
                },
                "recv_loss_pkt": {
                    "description": "The total number of SRT DATA packets detected as presently missing (either reordered or lost) at the receiver side",
                    "type": "integer",
                    "format": "uint64"
                },
                "recv_nak_pkt": {
                    "description": "The total number of received NAK (Negative Acknowledgement) control packets",
                    "type": "integer",
                    "format": "uint64"
                },
                "recv_pkt": {
                    "description": "The total number of received DATA packets, including retransmitted packets",
                    "type": "integer",
                    "format": "uint64"
                },
                "recv_retran_pkts": {
                    "description": "The total number of retransmitted packets registered at the receiver side",
                    "type": "integer",
                    "format": "uint64"
                },
                "recv_tsbpd_delay_ms": {
                    "description": "Timestamp-based Packet Delivery Delay value set on the socket via SRTO_RCVLATENCY or SRTO_LATENCY",
                    "type": "integer",
                    "format": "uint64"
                },
                "recv_undecrypt_bytes": {
                    "description": "Same as pktRcvUndecrypt, but expressed in bytes, including payload and all the headers (IP, TCP, SRT)",
                    "type": "integer",
                    "format": "uint64"
                },
                "recv_undecrypt_pkt": {
                    "description": "The total number of packets that failed to be decrypted at the receiver side",
                    "type": "integer",
                    "format": "uint64"
                },
                "recv_unique_bytes": {
                    "description": "Same as pktRecvUnique, but expressed in bytes, including payload and all the headers (IP, TCP, SRT)",
                    "type": "integer",
                    "format": "uint64"
                },
                "recv_unique_pkt": {
                    "description": "The total number of unique original, retransmitted or recovered by the packet filter DATA packets received in time, decrypted without errors and, as a result, scheduled for delivery to the upstream application by the SRT receiver.",
                    "type": "integer",
                    "format": "uint64"
                },
                "reorder_tolerance_pkt": {
                    "description": "Instant value of the packet reorder tolerance",
                    "type": "integer",
                    "format": "uint64"
                },
                "rtt_ms": {
                    "description": "Smoothed round-trip time (SRTT), an exponentially-weighted moving average (EWMA) of an endpoint's RTT samples, in milliseconds",
                    "type": "number"
                },
                "send_buf_bytes": {
                    "description": "Instantaneous (current) value of pktSndBuf, but expressed in bytes, including payload and all headers (IP, TCP, SRT)",
                    "type": "integer",
                    "format": "uint64"
                },
                "send_buf_ms": {
                    "description": "The timespan (msec) of packets in the sender's buffer (unacknowledged packets)",
                    "type": "integer",
                    "format": "uint64"
                },
                "send_buf_pkt": {
                    "description": "The number of packets in the sender's buffer that are already scheduled for sending or even possibly sent, but not yet acknowledged",
                    "type": "integer",
                    "format": "uint64"
                },
                "send_drop_bytes": {
                    "description": "Same as pktSndDrop, but expressed in bytes, including payload and all the headers (IP, TCP, SRT)",
                    "type": "integer",
                    "format": "uint64"
                },
                "send_drop_pkt": {
                    "description": "The total number of dropped by the SRT sender DATA packets that have no chance to be delivered in time",
                    "type": "integer",
                    "format": "uint64"
                },
                "send_duration_us": {
                    "description": "The total accumulated time in microseconds, during which the SRT sender has some data to transmit, including packets that have been sent, but not yet acknowledged",
                    "type": "integer",
                    "format": "uint64"
                },
                "send_km_pkt": {
                    "description": "The total number of sent KM (Key Material) control packets",
                    "type": "integer",
                    "format": "uint64"
                },
                "send_loss_pkt": {
                    "description": "The total number of data packets considered or reported as lost at the sender side. Does not correspond to the packets detected as lost at the receiver side.",
                    "type": "integer",
                    "format": "uint64"
                },
                "send_tsbpd_delay_ms": {
                    "description": "Timestamp-based Packet Delivery Delay value of the peer",
                    "type": "integer",
                    "format": "uint64"
                },
                "sent_ack_pkt": {
                    "description": "The total number of sent ACK (Acknowledgement) control packets",
                    "type": "integer",
                    "format": "uint64"
                },
                "sent_bytes": {
                    "description": "Same as pktSent, but expressed in bytes, including payload and all the headers (IP, TCP, SRT)",
                    "type": "integer",
                    "format": "uint64"
                },
                "sent_nak_pkt": {
                    "description": "The total number of sent NAK (Negative Acknowledgement) control packets",
                    "type": "integer",
                    "format": "uint64"
                },
                "sent_pkt": {
                    "description": "The total number of sent DATA packets, including retransmitted packets",
                    "type": "integer",
                    "format": "uint64"
                },
                "sent_retrans_bytes": {
                    "description": "Same as pktRetrans, but expressed in bytes, including payload and all the headers (IP, TCP, SRT)",
                    "type": "integer",
                    "format": "uint64"
                },
                "sent_retrans_pkt": {
                    "description": "The total number of retransmitted packets sent by the SRT sender",
                    "type": "integer",
                    "format": "uint64"
                },
                "sent_unique_bytes": {
                    "description": "Same as pktSentUnique, but expressed in bytes, including payload and all the headers (IP, TCP, SRT)",
                    "type": "integer",
                    "format": "uint64"
                },
                "sent_unique_pkt": {
                    "description": "The total number of unique DATA packets sent by the SRT sender",
                    "type": "integer",
                    "format": "uint64"
                },
                "timestamp_ms": {
                    "description": "The time elapsed, in milliseconds, since the SRT socket has been created",
                    "type": "integer",
                    "format": "uint64"
                }
            }
        },
        "api.Session": {
            "type": "object",
            "properties": {
                "bandwidth_rx_kbit": {
                    "description": "kbit/s",
                    "type": "number"
                },
                "bandwidth_tx_kbit": {
                    "description": "kbit/s",
                    "type": "number"
                },
                "bytes_rx": {
                    "type": "integer",
                    "format": "uint64"
                },
                "bytes_tx": {
                    "type": "integer",
                    "format": "uint64"
                },
                "created_at": {
                    "type": "integer",
                    "format": "int64"
                },
                "extra": {
                    "type": "string"
                },
                "id": {
                    "type": "string"
                },
                "local": {
                    "type": "string"
                },
                "reference": {
                    "type": "string"
                },
                "remote": {
                    "type": "string"
                }
            }
        },
        "api.SessionPeers": {
            "type": "object",
            "properties": {
                "local": {
                    "type": "object",
                    "additionalProperties": {
                        "$ref": "#/definitions/api.SessionStats"
                    }
                },
                "sessions": {
                    "type": "integer",
                    "format": "uint64"
                },
                "traffic_rx_mb": {
                    "type": "integer",
                    "format": "uint64"
                },
                "traffic_tx_mb": {
                    "type": "integer",
                    "format": "uint64"
                }
            }
        },
        "api.SessionStats": {
            "type": "object",
            "properties": {
                "sessions": {
                    "type": "integer",
                    "format": "uint64"
                },
                "traffic_rx_mb": {
                    "type": "integer",
                    "format": "uint64"
                },
                "traffic_tx_mb": {
                    "type": "integer",
                    "format": "uint64"
                }
            }
        },
        "api.SessionSummary": {
            "type": "object",
            "properties": {
                "active": {
                    "$ref": "#/definitions/api.SessionSummaryActive"
                },
                "summary": {
                    "$ref": "#/definitions/api.SessionSummarySummary"
                }
            }
        },
        "api.SessionSummaryActive": {
            "type": "object",
            "properties": {
                "bandwidth_rx_mbit": {
                    "description": "mbit/s",
                    "type": "number"
                },
                "bandwidth_tx_mbit": {
                    "description": "mbit/s",
                    "type": "number"
                },
                "list": {
                    "type": "array",
                    "items": {
                        "$ref": "#/definitions/api.Session"
                    }
                },
                "max_bandwidth_rx_mbit": {
                    "description": "mbit/s",
                    "type": "number"
                },
                "max_bandwidth_tx_mbit": {
                    "description": "mbit/s",
                    "type": "number"
                },
                "max_sessions": {
                    "type": "integer",
                    "format": "uint64"
                },
                "sessions": {
                    "type": "integer",
                    "format": "uint64"
                }
            }
        },
        "api.SessionSummarySummary": {
            "type": "object",
            "properties": {
                "local": {
                    "type": "object",
                    "additionalProperties": {
                        "$ref": "#/definitions/api.SessionStats"
                    }
                },
                "reference": {
                    "type": "object",
                    "additionalProperties": {
                        "$ref": "#/definitions/api.SessionStats"
                    }
                },
                "remote": {
                    "type": "object",
                    "additionalProperties": {
                        "$ref": "#/definitions/api.SessionPeers"
                    }
                },
                "sessions": {
                    "type": "integer",
                    "format": "uint64"
                },
                "traffic_rx_mb": {
                    "type": "integer",
                    "format": "uint64"
                },
                "traffic_tx_mb": {
                    "type": "integer",
                    "format": "uint64"
                }
            }
        },
        "api.SessionsActive": {
            "type": "object",
            "additionalProperties": {
                "type": "array",
                "items": {
                    "$ref": "#/definitions/api.Session"
                }
            }
        },
        "api.SessionsSummary": {
            "type": "object",
            "additionalProperties": {
                "$ref": "#/definitions/api.SessionSummary"
            }
        },
        "api.SetConfig": {
            "type": "object",
            "properties": {
                "address": {
                    "type": "string"
                },
                "api": {
                    "type": "object",
                    "properties": {
                        "access": {
                            "type": "object",
                            "properties": {
                                "http": {
                                    "type": "object",
                                    "properties": {
                                        "allow": {
                                            "type": "array",
                                            "items": {
                                                "type": "string"
                                            }
                                        },
                                        "block": {
                                            "type": "array",
                                            "items": {
                                                "type": "string"
                                            }
                                        }
                                    }
                                },
                                "https": {
                                    "type": "object",
                                    "properties": {
                                        "allow": {
                                            "type": "array",
                                            "items": {
                                                "type": "string"
                                            }
                                        },
                                        "block": {
                                            "type": "array",
                                            "items": {
                                                "type": "string"
                                            }
                                        }
                                    }
                                }
                            }
                        },
                        "auth": {
                            "type": "object",
                            "properties": {
                                "auth0": {
                                    "type": "object",
                                    "properties": {
                                        "enable": {
                                            "type": "boolean"
                                        },
                                        "tenants": {
                                            "type": "array",
                                            "items": {
                                                "$ref": "#/definitions/value.Auth0Tenant"
                                            }
                                        }
                                    }
                                },
                                "disable_localhost": {
                                    "type": "boolean"
                                },
                                "enable": {
                                    "type": "boolean"
                                },
                                "jwt": {
                                    "type": "object",
                                    "properties": {
                                        "secret": {
                                            "type": "string"
                                        }
                                    }
                                },
                                "password": {
                                    "type": "string"
                                },
                                "username": {
                                    "type": "string"
                                }
                            }
                        },
                        "read_only": {
                            "type": "boolean"
                        }
                    }
                },
                "cluster": {
                    "type": "object",
                    "properties": {
                        "address": {
                            "type": "string"
                        },
                        "bootstrap": {
                            "type": "boolean"
                        },
                        "debug": {
                            "type": "boolean"
                        },
                        "enable": {
                            "type": "boolean"
                        },
                        "peers": {
                            "type": "array",
                            "items": {
                                "type": "string"
                            }
                        },
                        "recover": {
                            "type": "boolean"
                        }
                    }
                },
                "created_at": {
                    "description": "When this config has been persisted",
                    "type": "string"
                },
                "db": {
                    "type": "object",
                    "properties": {
                        "dir": {
                            "type": "string"
                        }
                    }
                },
                "debug": {
                    "type": "object",
                    "properties": {
                        "auto_max_procs": {
                            "type": "boolean"
                        },
                        "force_gc": {
                            "description": "deprecated, use MemoryLimit instead",
                            "type": "integer",
                            "format": "int"
                        },
                        "memory_limit_mbytes": {
                            "type": "integer",
                            "format": "int64"
                        },
                        "profiling": {
                            "type": "boolean"
                        }
                    }
                },
                "ffmpeg": {
                    "type": "object",
                    "properties": {
                        "access": {
                            "type": "object",
                            "properties": {
                                "input": {
                                    "type": "object",
                                    "properties": {
                                        "allow": {
                                            "type": "array",
                                            "items": {
                                                "type": "string"
                                            }
                                        },
                                        "block": {
                                            "type": "array",
                                            "items": {
                                                "type": "string"
                                            }
                                        }
                                    }
                                },
                                "output": {
                                    "type": "object",
                                    "properties": {
                                        "allow": {
                                            "type": "array",
                                            "items": {
                                                "type": "string"
                                            }
                                        },
                                        "block": {
                                            "type": "array",
                                            "items": {
                                                "type": "string"
                                            }
                                        }
                                    }
                                }
                            }
                        },
                        "binary": {
                            "type": "string"
                        },
                        "log": {
                            "type": "object",
                            "properties": {
                                "max_history": {
                                    "type": "integer",
                                    "format": "int"
                                },
                                "max_lines": {
                                    "type": "integer",
                                    "format": "int"
                                },
                                "max_minimal_history": {
                                    "type": "integer",
                                    "format": "int"
                                }
                            }
                        },
                        "max_processes": {
                            "type": "integer",
                            "format": "int64"
                        }
                    }
                },
                "host": {
                    "type": "object",
                    "properties": {
                        "auto": {
                            "type": "boolean"
                        },
                        "name": {
                            "type": "array",
                            "items": {
                                "type": "string"
                            }
                        }
                    }
                },
                "id": {
                    "type": "string"
                },
                "log": {
                    "type": "object",
                    "properties": {
                        "level": {
                            "type": "string",
                            "enum": [
                                "debug",
                                "info",
                                "warn",
                                "error",
                                "silent"
                            ]
                        },
                        "max_lines": {
                            "type": "integer",
                            "format": "int"
                        },
                        "topics": {
                            "type": "array",
                            "items": {
                                "type": "string"
                            }
                        }
                    }
                },
                "metrics": {
                    "type": "object",
                    "properties": {
                        "enable": {
                            "type": "boolean"
                        },
                        "enable_prometheus": {
                            "type": "boolean"
                        },
                        "interval_sec": {
                            "description": "seconds",
                            "type": "integer",
                            "format": "int64"
                        },
                        "range_sec": {
                            "description": "seconds",
                            "type": "integer",
                            "format": "int64"
                        }
                    }
                },
                "name": {
                    "type": "string"
                },
                "playout": {
                    "type": "object",
                    "properties": {
                        "enable": {
                            "type": "boolean"
                        },
                        "max_port": {
                            "type": "integer",
                            "format": "int"
                        },
                        "min_port": {
                            "type": "integer",
                            "format": "int"
                        }
                    }
                },
                "resources": {
                    "type": "object",
                    "properties": {
                        "max_cpu_usage": {
                            "type": "number"
                        },
                        "max_memory_usage": {
                            "type": "number"
                        }
                    }
                },
                "router": {
                    "type": "object",
                    "properties": {
                        "blocked_prefixes": {
                            "type": "array",
                            "items": {
                                "type": "string"
                            }
                        },
                        "routes": {
                            "type": "object",
                            "additionalProperties": {
                                "type": "string"
                            }
                        },
                        "ui_path": {
                            "type": "string"
                        }
                    }
                },
                "rtmp": {
                    "type": "object",
                    "properties": {
                        "address": {
                            "type": "string"
                        },
                        "address_tls": {
                            "type": "string"
                        },
                        "app": {
                            "type": "string"
                        },
                        "enable": {
                            "type": "boolean"
                        },
                        "enable_tls": {
                            "type": "boolean"
                        },
                        "token": {
                            "description": "Deprecated, use IAM",
                            "type": "string"
                        }
                    }
                },
                "service": {
                    "type": "object",
                    "properties": {
                        "enable": {
                            "type": "boolean"
                        },
                        "token": {
                            "type": "string"
                        },
                        "url": {
                            "type": "string"
                        }
                    }
                },
                "sessions": {
                    "type": "object",
                    "properties": {
                        "enable": {
                            "type": "boolean"
                        },
                        "ip_ignorelist": {
                            "type": "array",
                            "items": {
                                "type": "string"
                            }
                        },
                        "max_bitrate_mbit": {
                            "type": "integer",
                            "format": "uint64"
                        },
                        "max_sessions": {
                            "type": "integer",
                            "format": "uint64"
                        },
                        "persist": {
                            "type": "boolean"
                        },
                        "persist_interval_sec": {
                            "type": "integer",
                            "format": "int"
                        },
                        "session_timeout_sec": {
                            "type": "integer",
                            "format": "int"
                        }
                    }
                },
                "srt": {
                    "type": "object",
                    "properties": {
                        "address": {
                            "type": "string"
                        },
                        "enable": {
                            "type": "boolean"
                        },
                        "log": {
                            "type": "object",
                            "properties": {
                                "enable": {
                                    "type": "boolean"
                                },
                                "topics": {
                                    "type": "array",
                                    "items": {
                                        "type": "string"
                                    }
                                }
                            }
                        },
                        "passphrase": {
                            "type": "string"
                        },
                        "token": {
                            "description": "Deprecated, use IAM",
                            "type": "string"
                        }
                    }
                },
                "storage": {
                    "type": "object",
                    "properties": {
                        "cors": {
                            "type": "object",
                            "properties": {
                                "origins": {
                                    "type": "array",
                                    "items": {
                                        "type": "string"
                                    }
                                }
                            }
                        },
                        "disk": {
                            "type": "object",
                            "properties": {
                                "cache": {
                                    "type": "object",
                                    "properties": {
                                        "enable": {
                                            "type": "boolean"
                                        },
                                        "max_file_size_mbytes": {
                                            "type": "integer",
                                            "format": "uint64"
                                        },
                                        "max_size_mbytes": {
                                            "type": "integer",
                                            "format": "uint64"
                                        },
                                        "ttl_seconds": {
                                            "type": "integer",
                                            "format": "int64"
                                        },
                                        "types": {
                                            "type": "object",
                                            "properties": {
                                                "allow": {
                                                    "type": "array",
                                                    "items": {
                                                        "type": "string"
                                                    }
                                                },
                                                "block": {
                                                    "type": "array",
                                                    "items": {
                                                        "type": "string"
                                                    }
                                                }
                                            }
                                        }
                                    }
                                },
                                "dir": {
                                    "type": "string"
                                },
                                "max_size_mbytes": {
                                    "type": "integer",
                                    "format": "int64"
                                }
                            }
                        },
                        "memory": {
                            "type": "object",
                            "properties": {
                                "auth": {
                                    "description": "Deprecated, use IAM",
                                    "type": "object",
                                    "properties": {
                                        "enable": {
                                            "description": "Deprecated, use IAM",
                                            "type": "boolean"
                                        },
                                        "password": {
                                            "description": "Deprecated, use IAM",
                                            "type": "string"
                                        },
                                        "username": {
                                            "description": "Deprecated, use IAM",
                                            "type": "string"
                                        }
                                    }
                                },
                                "max_size_mbytes": {
                                    "type": "integer",
                                    "format": "int64"
                                },
                                "purge": {
                                    "type": "boolean"
                                }
                            }
                        },
                        "mimetypes_file": {
                            "type": "string"
                        },
                        "s3": {
                            "type": "array",
                            "items": {
                                "$ref": "#/definitions/value.S3Storage"
                            }
                        }
                    }
                },
                "tls": {
                    "type": "object",
                    "properties": {
                        "address": {
                            "type": "string"
                        },
                        "auto": {
                            "type": "boolean"
                        },
                        "cert_file": {
                            "type": "string"
                        },
                        "email": {
                            "type": "string"
                        },
                        "enable": {
                            "type": "boolean"
                        },
                        "key_file": {
                            "type": "string"
                        }
                    }
                },
                "update_check": {
                    "type": "boolean"
                },
                "version": {
                    "type": "integer",
                    "format": "int64"
                }
            }
        },
        "api.Skills": {
            "type": "object",
            "properties": {
                "codecs": {
                    "type": "object",
                    "properties": {
                        "audio": {
                            "type": "array",
                            "items": {
                                "$ref": "#/definitions/api.SkillsCodec"
                            }
                        },
                        "subtitle": {
                            "type": "array",
                            "items": {
                                "$ref": "#/definitions/api.SkillsCodec"
                            }
                        },
                        "video": {
                            "type": "array",
                            "items": {
                                "$ref": "#/definitions/api.SkillsCodec"
                            }
                        }
                    }
                },
                "devices": {
                    "type": "object",
                    "properties": {
                        "demuxers": {
                            "type": "array",
                            "items": {
                                "$ref": "#/definitions/api.SkillsDevice"
                            }
                        },
                        "muxers": {
                            "type": "array",
                            "items": {
                                "$ref": "#/definitions/api.SkillsDevice"
                            }
                        }
                    }
                },
                "ffmpeg": {
                    "type": "object",
                    "properties": {
                        "compiler": {
                            "type": "string"
                        },
                        "configuration": {
                            "type": "string"
                        },
                        "libraries": {
                            "type": "array",
                            "items": {
                                "$ref": "#/definitions/api.SkillsLibrary"
                            }
                        },
                        "version": {
                            "type": "string"
                        }
                    }
                },
                "filter": {
                    "type": "array",
                    "items": {
                        "$ref": "#/definitions/api.SkillsFilter"
                    }
                },
                "formats": {
                    "type": "object",
                    "properties": {
                        "demuxers": {
                            "type": "array",
                            "items": {
                                "$ref": "#/definitions/api.SkillsFormat"
                            }
                        },
                        "muxers": {
                            "type": "array",
                            "items": {
                                "$ref": "#/definitions/api.SkillsFormat"
                            }
                        }
                    }
                },
                "hwaccels": {
                    "type": "array",
                    "items": {
                        "$ref": "#/definitions/api.SkillsHWAccel"
                    }
                },
                "protocols": {
                    "type": "object",
                    "properties": {
                        "input": {
                            "type": "array",
                            "items": {
                                "$ref": "#/definitions/api.SkillsProtocol"
                            }
                        },
                        "output": {
                            "type": "array",
                            "items": {
                                "$ref": "#/definitions/api.SkillsProtocol"
                            }
                        }
                    }
                }
            }
        },
        "api.SkillsCodec": {
            "type": "object",
            "properties": {
                "decoders": {
                    "type": "array",
                    "items": {
                        "type": "string"
                    }
                },
                "encoders": {
                    "type": "array",
                    "items": {
                        "type": "string"
                    }
                },
                "id": {
                    "type": "string"
                },
                "name": {
                    "type": "string"
                }
            }
        },
        "api.SkillsDevice": {
            "type": "object",
            "properties": {
                "devices": {
                    "type": "array",
                    "items": {
                        "$ref": "#/definitions/api.SkillsHWDevice"
                    }
                },
                "id": {
                    "type": "string"
                },
                "name": {
                    "type": "string"
                }
            }
        },
        "api.SkillsFilter": {
            "type": "object",
            "properties": {
                "id": {
                    "type": "string"
                },
                "name": {
                    "type": "string"
                }
            }
        },
        "api.SkillsFormat": {
            "type": "object",
            "properties": {
                "id": {
                    "type": "string"
                },
                "name": {
                    "type": "string"
                }
            }
        },
        "api.SkillsHWAccel": {
            "type": "object",
            "properties": {
                "id": {
                    "type": "string"
                },
                "name": {
                    "type": "string"
                }
            }
        },
        "api.SkillsHWDevice": {
            "type": "object",
            "properties": {
                "extra": {
                    "type": "string"
                },
                "id": {
                    "type": "string"
                },
                "media": {
                    "type": "string"
                },
                "name": {
                    "type": "string"
                }
            }
        },
        "api.SkillsLibrary": {
            "type": "object",
            "properties": {
                "compiled": {
                    "type": "string"
                },
                "linked": {
                    "type": "string"
                },
                "name": {
                    "type": "string"
                }
            }
        },
        "api.SkillsProtocol": {
            "type": "object",
            "properties": {
                "id": {
                    "type": "string"
                },
                "name": {
                    "type": "string"
                }
            }
        },
        "api.Version": {
            "type": "object",
            "properties": {
                "arch": {
                    "type": "string"
                },
                "build_date": {
                    "type": "string"
                },
                "compiler": {
                    "type": "string"
                },
                "number": {
                    "type": "string"
                },
                "repository_branch": {
                    "type": "string"
                },
                "repository_commit": {
                    "type": "string"
                }
            }
        },
        "api.WidgetProcess": {
            "type": "object",
            "properties": {
                "current_sessions": {
                    "type": "integer",
                    "format": "uint64"
                },
                "total_sessions": {
                    "type": "integer",
                    "format": "uint64"
                },
                "uptime": {
                    "type": "integer"
                }
            }
        },
        "value.Auth0Tenant": {
            "type": "object",
            "properties": {
                "audience": {
                    "type": "string"
                },
                "clientid": {
                    "type": "string"
                },
                "domain": {
                    "type": "string"
                },
                "users": {
                    "type": "array",
                    "items": {
                        "type": "string"
                    }
                }
            }
        },
        "value.S3Storage": {
            "type": "object",
            "properties": {
                "access_key_id": {
                    "type": "string"
                },
                "auth": {
                    "description": "Deprecated, use IAM",
                    "allOf": [
                        {
                            "$ref": "#/definitions/value.S3StorageAuth"
                        }
                    ]
                },
                "bucket": {
                    "type": "string"
                },
                "endpoint": {
                    "type": "string"
                },
                "mountpoint": {
                    "type": "string"
                },
                "name": {
                    "type": "string"
                },
                "region": {
                    "type": "string"
                },
                "secret_access_key": {
                    "type": "string"
                },
                "use_ssl": {
                    "type": "boolean"
                }
            }
        },
        "value.S3StorageAuth": {
            "type": "object",
            "properties": {
                "enable": {
                    "description": "Deprecated, use IAM",
                    "type": "boolean"
                },
                "password": {
                    "description": "Deprecated, use IAM",
                    "type": "string"
                },
                "username": {
                    "description": "Deprecated, use IAM",
                    "type": "string"
                }
            }
        }
    },
    "securityDefinitions": {
        "ApiKeyAuth": {
            "type": "apiKey",
            "name": "Authorization",
            "in": "header"
        },
        "ApiRefreshKeyAuth": {
            "type": "apiKey",
            "name": "Authorization",
            "in": "header"
        },
        "Auth0KeyAuth": {
            "type": "apiKey",
            "name": "Authorization",
            "in": "header"
        },
        "BasicAuth": {
            "type": "basic"
        }
    }
}<|MERGE_RESOLUTION|>--- conflicted
+++ resolved
@@ -3113,7 +3113,6 @@
                         "required": true
                     },
                     {
-<<<<<<< HEAD
                         "type": "integer",
                         "description": "Select only the report with that created_at date. Unix timestamp, leave empty for any. In combination with exited_at it denotes a range or reports.",
                         "name": "created_at",
@@ -3123,11 +3122,12 @@
                         "type": "integer",
                         "description": "Select only the report with that exited_at date. Unix timestamp, leave empty for any. In combination with created_at it denotes a range or reports.",
                         "name": "exited_at",
-=======
+                        "in": "query"
+                    },
+                    {
                         "type": "string",
                         "description": "Domain to act on",
                         "name": "domain",
->>>>>>> f21ca205
                         "in": "query"
                     }
                 ],
@@ -4512,7 +4512,6 @@
                 }
             }
         },
-<<<<<<< HEAD
         "api.FilesystemOperation": {
             "type": "object",
             "required": [
@@ -4534,7 +4533,10 @@
                     "type": "string"
                 },
                 "target": {
-=======
+                    "type": "string"
+                }
+            }
+        },
         "api.GetConfig": {
             "type": "object",
             "properties": {
@@ -4554,7 +4556,6 @@
                     }
                 },
                 "updated_at": {
->>>>>>> f21ca205
                     "type": "string"
                 }
             }
