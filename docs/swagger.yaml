basePath: /
definitions:
  api.AVstream:
    properties:
      aqueue:
        format: uint64
        type: integer
      drop:
        format: uint64
        type: integer
      dup:
        format: uint64
        type: integer
      duplicating:
        type: boolean
      enc:
        format: uint64
        type: integer
      gop:
        type: string
      input:
        $ref: '#/definitions/api.AVstreamIO'
      looping:
        type: boolean
      output:
        $ref: '#/definitions/api.AVstreamIO'
      queue:
        format: uint64
        type: integer
    type: object
  api.AVstreamIO:
    properties:
      packet:
        format: uint64
        type: integer
      size_kb:
        type: integer
      state:
        enum:
        - running
        - idle
        type: string
      time:
        type: integer
    type: object
  api.About:
    properties:
      app:
        type: string
      auths:
        items:
          type: string
        type: array
      created_at:
        type: string
      id:
        type: string
      name:
        type: string
      uptime_seconds:
        type: integer
      version:
        $ref: '#/definitions/api.Version'
    type: object
  api.Command:
    properties:
      command:
        enum:
        - start
        - stop
        - restart
        - reload
        type: string
    required:
    - command
    type: object
  api.ConfigData:
    properties:
      address:
        type: string
      api:
        properties:
          access:
            properties:
              http:
                properties:
                  allow:
                    items:
                      type: string
                    type: array
                  block:
                    items:
                      type: string
                    type: array
                type: object
              https:
                properties:
                  allow:
                    items:
                      type: string
                    type: array
                  block:
                    items:
                      type: string
                    type: array
                type: object
            type: object
          auth:
            properties:
              auth0:
                properties:
                  enable:
                    type: boolean
                  tenants:
                    items:
                      $ref: '#/definitions/value.Auth0Tenant'
                    type: array
                type: object
              disable_localhost:
                type: boolean
              enable:
                type: boolean
              jwt:
                properties:
                  secret:
                    type: string
                type: object
              password:
                type: string
              username:
                type: string
            type: object
          read_only:
            type: boolean
        type: object
      created_at:
        type: string
      db:
        properties:
          dir:
            type: string
        type: object
      debug:
        properties:
          force_gc:
            format: int
            type: integer
          memory_limit_mbytes:
            format: int64
            type: integer
          profiling:
            type: boolean
        type: object
      ffmpeg:
        properties:
          access:
            properties:
              input:
                properties:
                  allow:
                    items:
                      type: string
                    type: array
                  block:
                    items:
                      type: string
                    type: array
                type: object
              output:
                properties:
                  allow:
                    items:
                      type: string
                    type: array
                  block:
                    items:
                      type: string
                    type: array
                type: object
            type: object
          binary:
            type: string
          log:
            properties:
              max_history:
                format: int
                type: integer
              max_lines:
                format: int
                type: integer
            type: object
          max_processes:
            format: int64
            type: integer
        type: object
      host:
        properties:
          auto:
            type: boolean
          name:
            items:
              type: string
            type: array
        type: object
      id:
        type: string
      log:
        properties:
          level:
            enum:
            - debug
            - info
            - warn
            - error
            - silent
            type: string
          max_lines:
            format: int
            type: integer
          topics:
            items:
              type: string
            type: array
        type: object
      metrics:
        properties:
          enable:
            type: boolean
          enable_prometheus:
            type: boolean
          interval_sec:
            description: seconds
            format: int64
            type: integer
          range_sec:
            description: seconds
            format: int64
            type: integer
        type: object
      name:
        type: string
      playout:
        properties:
          enable:
            type: boolean
          max_port:
            format: int
            type: integer
          min_port:
            format: int
            type: integer
        type: object
      router:
        properties:
          blocked_prefixes:
            items:
              type: string
            type: array
          routes:
            additionalProperties:
              type: string
            type: object
          ui_path:
            type: string
        type: object
      rtmp:
        properties:
          address:
            type: string
          address_tls:
            type: string
          app:
            type: string
          enable:
            type: boolean
          enable_tls:
            type: boolean
          token:
            type: string
        type: object
      service:
        properties:
          enable:
            type: boolean
          token:
            type: string
          url:
            type: string
        type: object
      sessions:
        properties:
          enable:
            type: boolean
          ip_ignorelist:
            items:
              type: string
            type: array
          max_bitrate_mbit:
<<<<<<< HEAD
            format: int64
            type: integer
          max_sessions:
            format: int64
=======
            format: uint64
            type: integer
          max_sessions:
            format: uint64
>>>>>>> ea79b872
            type: integer
          persist:
            type: boolean
          persist_interval_sec:
            format: int
            type: integer
          session_timeout_sec:
            format: int
            type: integer
        type: object
      srt:
        properties:
          address:
            type: string
          enable:
            type: boolean
          log:
            properties:
              enable:
                type: boolean
              topics:
                items:
                  type: string
                type: array
            type: object
          passphrase:
            type: string
          token:
            type: string
        type: object
      storage:
        properties:
          cors:
            properties:
              origins:
                items:
                  type: string
                type: array
            type: object
          disk:
            properties:
              cache:
                properties:
                  enable:
                    type: boolean
                  max_file_size_mbytes:
<<<<<<< HEAD
                    format: int64
                    type: integer
                  max_size_mbytes:
                    format: int64
=======
                    format: uint64
                    type: integer
                  max_size_mbytes:
                    format: uint64
>>>>>>> ea79b872
                    type: integer
                  ttl_seconds:
                    format: int64
                    type: integer
                  types:
                    properties:
                      allow:
                        items:
                          type: string
                        type: array
                      block:
                        items:
                          type: string
                        type: array
                    type: object
                type: object
              dir:
                type: string
              max_size_mbytes:
                format: int64
                type: integer
            type: object
          memory:
            properties:
              auth:
                properties:
                  enable:
                    type: boolean
                  password:
                    type: string
                  username:
                    type: string
                type: object
              max_size_mbytes:
                format: int64
                type: integer
              purge:
                type: boolean
            type: object
          mimetypes_file:
            type: string
        type: object
      tls:
        properties:
          address:
            type: string
          auto:
            type: boolean
          cert_file:
            type: string
          email:
            type: string
          enable:
            type: boolean
          key_file:
            type: string
        type: object
      update_check:
        type: boolean
      version:
        format: int64
        type: integer
    type: object
  api.ConfigError:
    additionalProperties:
      items:
        type: string
      type: array
    type: object
  api.Error:
    properties:
      code:
        format: int
        type: integer
      details:
        items:
          type: string
        type: array
      message:
        type: string
    type: object
  api.FileInfo:
    properties:
      last_modified:
        format: int64
        type: integer
      name:
        type: string
      size_bytes:
        format: int64
        type: integer
    type: object
  api.GraphQuery:
    properties:
      query:
        type: string
      variables: {}
    type: object
  api.GraphResponse:
    properties:
      data: {}
      errors:
        items: {}
        type: array
    type: object
  api.JWT:
    properties:
      access_token:
        type: string
      refresh_token:
        type: string
    type: object
  api.JWTRefresh:
    properties:
      access_token:
        type: string
    type: object
  api.LogEvent:
    additionalProperties: true
    type: object
  api.Login:
    properties:
      password:
        type: string
      username:
        type: string
    required:
    - password
    - username
    type: object
  api.MetricsDescription:
    properties:
      description:
        type: string
      labels:
        items:
          type: string
        type: array
      name:
        type: string
    type: object
  api.MetricsQuery:
    properties:
      interval_sec:
        format: int64
        type: integer
      metrics:
        items:
          $ref: '#/definitions/api.MetricsQueryMetric'
        type: array
      timerange_sec:
        format: int64
        type: integer
    type: object
  api.MetricsQueryMetric:
    properties:
      labels:
        additionalProperties:
          type: string
        type: object
      name:
        type: string
    type: object
  api.MetricsResponse:
    properties:
      interval_sec:
        format: int64
        type: integer
      metrics:
        items:
          $ref: '#/definitions/api.MetricsResponseMetric'
        type: array
      timerange_sec:
        format: int64
        type: integer
    type: object
  api.MetricsResponseMetric:
    properties:
      labels:
        additionalProperties:
          type: string
        type: object
      name:
        type: string
      values:
        items:
          $ref: '#/definitions/api.MetricsResponseValue'
        type: array
    type: object
  api.MetricsResponseValue:
    properties:
      ts:
        type: string
      value:
        type: number
    type: object
  api.PlayoutStatus:
    properties:
      aqueue:
        format: uint64
        type: integer
      debug: {}
      drop:
        format: uint64
        type: integer
      dup:
        format: uint64
        type: integer
      duplicating:
        type: boolean
      enc:
        format: uint64
        type: integer
      gop:
        type: string
      id:
        type: string
      input:
        $ref: '#/definitions/api.PlayoutStatusIO'
      looping:
        type: boolean
      output:
        $ref: '#/definitions/api.PlayoutStatusIO'
      queue:
        format: uint64
        type: integer
      stream:
        format: uint64
        type: integer
      swap:
        $ref: '#/definitions/api.PlayoutStatusSwap'
      url:
        type: string
    type: object
  api.PlayoutStatusIO:
    properties:
      packet:
        format: uint64
        type: integer
      size_kb:
        format: uint64
        type: integer
      state:
        enum:
        - running
        - idle
        type: string
      time:
        format: uint64
        type: integer
    type: object
  api.PlayoutStatusSwap:
    properties:
      lasterror:
        type: string
      lasturl:
        type: string
      status:
        type: string
      url:
        type: string
    type: object
  api.Probe:
    properties:
      log:
        items:
          type: string
        type: array
      streams:
        items:
          $ref: '#/definitions/api.ProbeIO'
        type: array
    type: object
  api.ProbeIO:
    properties:
      bitrate_kbps:
        type: number
      channels:
        format: uint64
        type: integer
      codec:
        type: string
      coder:
        type: string
      duration_sec:
        type: number
      format:
        type: string
      fps:
        description: video
        type: number
      height:
        format: uint64
        type: integer
      index:
        format: uint64
        type: integer
      language:
        type: string
      layout:
        type: string
      pix_fmt:
        type: string
      sampling_hz:
        description: audio
        format: uint64
        type: integer
      stream:
        format: uint64
        type: integer
      type:
        type: string
      url:
        description: common
        type: string
      width:
        format: uint64
        type: integer
    type: object
  api.Process:
    properties:
      config:
        $ref: '#/definitions/api.ProcessConfig'
      created_at:
        format: int64
        type: integer
      id:
        type: string
      metadata: {}
      reference:
        type: string
      report:
        $ref: '#/definitions/api.ProcessReport'
      state:
        $ref: '#/definitions/api.ProcessState'
      type:
        type: string
    type: object
  api.ProcessConfig:
    properties:
      autostart:
        type: boolean
      id:
        type: string
      input:
        items:
          $ref: '#/definitions/api.ProcessConfigIO'
        type: array
      limits:
        $ref: '#/definitions/api.ProcessConfigLimits'
      options:
        items:
          type: string
        type: array
      output:
        items:
          $ref: '#/definitions/api.ProcessConfigIO'
        type: array
      reconnect:
        type: boolean
      reconnect_delay_seconds:
        format: uint64
        type: integer
      reference:
        type: string
      stale_timeout_seconds:
        format: uint64
        type: integer
      type:
        enum:
        - ffmpeg
        - ""
        type: string
    required:
    - input
    - output
    type: object
  api.ProcessConfigIO:
    properties:
      address:
        type: string
      cleanup:
        items:
          $ref: '#/definitions/api.ProcessConfigIOCleanup'
        type: array
      id:
        type: string
      options:
        items:
          type: string
        type: array
    required:
    - address
    type: object
  api.ProcessConfigIOCleanup:
    properties:
      max_file_age_seconds:
        format: uint
        type: integer
      max_files:
        format: uint
        type: integer
      pattern:
        type: string
      purge_on_delete:
        type: boolean
    required:
    - pattern
    type: object
  api.ProcessConfigLimits:
    properties:
      cpu_usage:
        type: number
      memory_mbytes:
        format: uint64
        type: integer
      waitfor_seconds:
        format: uint64
        type: integer
    type: object
  api.ProcessReport:
    properties:
      created_at:
        format: int64
        type: integer
      history:
        items:
          $ref: '#/definitions/api.ProcessReportHistoryEntry'
        type: array
      log:
        items:
          items:
            type: string
          type: array
        type: array
      prelude:
        items:
          type: string
        type: array
    type: object
  api.ProcessReportHistoryEntry:
    properties:
      created_at:
        format: int64
        type: integer
      log:
        items:
          items:
            type: string
          type: array
        type: array
      prelude:
        items:
          type: string
        type: array
    type: object
  api.ProcessState:
    properties:
      command:
        items:
          type: string
        type: array
      cpu_usage:
        type: number
      exec:
        type: string
      last_logline:
        type: string
      memory_bytes:
        format: uint64
        type: integer
      order:
        type: string
      progress:
        $ref: '#/definitions/api.Progress'
      reconnect_seconds:
        format: int64
        type: integer
      runtime_seconds:
        format: int64
        type: integer
    type: object
  api.Progress:
    properties:
      bitrate_kbit:
        description: kbit/s
        type: number
      drop:
        format: uint64
        type: integer
      dup:
        format: uint64
        type: integer
      fps:
        type: number
      frame:
        format: uint64
        type: integer
      inputs:
        items:
          $ref: '#/definitions/api.ProgressIO'
        type: array
      outputs:
        items:
          $ref: '#/definitions/api.ProgressIO'
        type: array
      packet:
        format: uint64
        type: integer
      q:
        type: number
      size_kb:
        description: kbytes
        format: uint64
        type: integer
      speed:
        type: number
      time:
        type: number
    type: object
  api.ProgressIO:
    properties:
      address:
        type: string
      avstream:
        allOf:
        - $ref: '#/definitions/api.AVstream'
        description: avstream
      bitrate_kbit:
        description: kbit/s
        type: number
      channels:
        format: uint64
        type: integer
      codec:
        type: string
      coder:
        type: string
      format:
        type: string
      fps:
        type: number
      frame:
        format: uint64
        type: integer
      height:
        format: uint64
        type: integer
      id:
        type: string
      index:
        description: General
        format: uint64
        type: integer
      layout:
        type: string
      packet:
        format: uint64
        type: integer
      pix_fmt:
        description: Video
        type: string
      pps:
        type: number
      q:
        type: number
      sampling_hz:
        description: Audio
        format: uint64
        type: integer
      size_kb:
        description: kbytes
        format: uint64
        type: integer
      stream:
        format: uint64
        type: integer
      type:
        type: string
      width:
        format: uint64
        type: integer
    type: object
  api.RTMPChannel:
    properties:
      name:
        type: string
    type: object
  api.SRTChannels:
    properties:
      connections:
        additionalProperties:
          $ref: '#/definitions/api.SRTConnection'
        type: object
      log:
        additionalProperties:
          items:
            $ref: '#/definitions/api.SRTLog'
          type: array
        type: object
      publisher:
        additionalProperties:
          type: integer
        type: object
      subscriber:
        additionalProperties:
          items:
            type: integer
          type: array
        type: object
    type: object
  api.SRTConnection:
    properties:
      log:
        additionalProperties:
          items:
            $ref: '#/definitions/api.SRTLog'
          type: array
        type: object
      stats:
        $ref: '#/definitions/api.SRTStatistics'
    type: object
  api.SRTLog:
    properties:
      msg:
        items:
          type: string
        type: array
      ts:
        format: int64
        type: integer
    type: object
  api.SRTStatistics:
    properties:
      avail_recv_buf_bytes:
        description: The available space in the receiver's buffer, in bytes
        format: uint64
        type: integer
      avail_send_buf_bytes:
        description: The available space in the sender's buffer, in bytes
        format: uint64
        type: integer
      bandwidth_mbit:
        description: Estimated bandwidth of the network link, in Mbps
        type: number
      flight_size_pkt:
        description: The number of packets in flight
        format: uint64
        type: integer
      flow_window_pkt:
        description: The maximum number of packets that can be "in flight"
        format: uint64
        type: integer
      max_bandwidth_mbit:
        description: Transmission bandwidth limit, in Mbps
        type: number
      mss_bytes:
        description: Maximum Segment Size (MSS), in bytes
        format: uint64
        type: integer
      pkt_recv_avg_belated_time_ms:
        description: Accumulated difference between the current time and the time-to-play
          of a packet that is received late
        format: uint64
        type: integer
      pkt_send_period_us:
        description: Current minimum time interval between which consecutive packets
          are sent, in microseconds
        type: number
      recv_ack_pkt:
        description: The total number of received ACK (Acknowledgement) control packets
        format: uint64
        type: integer
      recv_buf_bytes:
        description: Instantaneous (current) value of pktRcvBuf, expressed in bytes,
          including payload and all headers (IP, TCP, SRT)
        format: uint64
        type: integer
      recv_buf_ms:
        description: The timespan (msec) of acknowledged packets in the receiver's
          buffer
        format: uint64
        type: integer
      recv_buf_pkt:
        description: The number of acknowledged packets in receiver's buffer
        format: uint64
        type: integer
      recv_bytes:
        description: Same as pktRecv, but expressed in bytes, including payload and
          all the headers (IP, TCP, SRT)
        format: uint64
        type: integer
      recv_drop_bytes:
        description: Same as pktRcvDrop, but expressed in bytes, including payload
          and all the headers (IP, TCP, SRT)
        format: uint64
        type: integer
      recv_drop_pkt:
        description: The total number of dropped by the SRT receiver and, as a result,
          not delivered to the upstream application DATA packets
        format: uint64
        type: integer
      recv_km_pkt:
        description: The total number of received KM (Key Material) control packets
        format: uint64
        type: integer
      recv_loss_bytes:
        description: Same as pktRcvLoss, but expressed in bytes, including payload
          and all the headers (IP, TCP, SRT), bytes for the presently missing (either
          reordered or lost) packets' payloads are estimated based on the average
          packet size
        format: uint64
        type: integer
      recv_loss_pkt:
        description: The total number of SRT DATA packets detected as presently missing
          (either reordered or lost) at the receiver side
        format: uint64
        type: integer
      recv_nak_pkt:
        description: The total number of received NAK (Negative Acknowledgement) control
          packets
        format: uint64
        type: integer
      recv_pkt:
        description: The total number of received DATA packets, including retransmitted
          packets
        format: uint64
        type: integer
      recv_retran_pkts:
        description: The total number of retransmitted packets registered at the receiver
          side
        format: uint64
        type: integer
      recv_tsbpd_delay_ms:
        description: Timestamp-based Packet Delivery Delay value set on the socket
          via SRTO_RCVLATENCY or SRTO_LATENCY
        format: uint64
        type: integer
      recv_undecrypt_bytes:
        description: Same as pktRcvUndecrypt, but expressed in bytes, including payload
          and all the headers (IP, TCP, SRT)
        format: uint64
        type: integer
      recv_undecrypt_pkt:
        description: The total number of packets that failed to be decrypted at the
          receiver side
        format: uint64
        type: integer
      recv_unique_bytes:
        description: Same as pktRecvUnique, but expressed in bytes, including payload
          and all the headers (IP, TCP, SRT)
        format: uint64
        type: integer
      recv_unique_pkt:
        description: The total number of unique original, retransmitted or recovered
          by the packet filter DATA packets received in time, decrypted without errors
          and, as a result, scheduled for delivery to the upstream application by
          the SRT receiver.
        format: uint64
        type: integer
      reorder_tolerance_pkt:
        description: Instant value of the packet reorder tolerance
        format: uint64
        type: integer
      rtt_ms:
        description: Smoothed round-trip time (SRTT), an exponentially-weighted moving
          average (EWMA) of an endpoint's RTT samples, in milliseconds
        type: number
      send_buf_bytes:
        description: Instantaneous (current) value of pktSndBuf, but expressed in
          bytes, including payload and all headers (IP, TCP, SRT)
        format: uint64
        type: integer
      send_buf_ms:
        description: The timespan (msec) of packets in the sender's buffer (unacknowledged
          packets)
        format: uint64
        type: integer
      send_buf_pkt:
        description: The number of packets in the sender's buffer that are already
          scheduled for sending or even possibly sent, but not yet acknowledged
        format: uint64
        type: integer
      send_drop_bytes:
        description: Same as pktSndDrop, but expressed in bytes, including payload
          and all the headers (IP, TCP, SRT)
        format: uint64
        type: integer
      send_drop_pkt:
        description: The total number of dropped by the SRT sender DATA packets that
          have no chance to be delivered in time
        format: uint64
        type: integer
      send_duration_us:
        description: The total accumulated time in microseconds, during which the
          SRT sender has some data to transmit, including packets that have been sent,
          but not yet acknowledged
        format: uint64
        type: integer
      send_km_pkt:
        description: The total number of sent KM (Key Material) control packets
        format: uint64
        type: integer
      send_loss_pkt:
        description: The total number of data packets considered or reported as lost
          at the sender side. Does not correspond to the packets detected as lost
          at the receiver side.
        format: uint64
        type: integer
      send_tsbpd_delay_ms:
        description: Timestamp-based Packet Delivery Delay value of the peer
        format: uint64
        type: integer
      sent_ack_pkt:
        description: The total number of sent ACK (Acknowledgement) control packets
        format: uint64
        type: integer
      sent_bytes:
        description: Same as pktSent, but expressed in bytes, including payload and
          all the headers (IP, TCP, SRT)
        format: uint64
        type: integer
      sent_nak_pkt:
        description: The total number of sent NAK (Negative Acknowledgement) control
          packets
        format: uint64
        type: integer
      sent_pkt:
        description: The total number of sent DATA packets, including retransmitted
          packets
        format: uint64
        type: integer
      sent_retrans_bytes:
        description: Same as pktRetrans, but expressed in bytes, including payload
          and all the headers (IP, TCP, SRT)
        format: uint64
        type: integer
      sent_retrans_pkt:
        description: The total number of retransmitted packets sent by the SRT sender
        format: uint64
        type: integer
      sent_unique_bytes:
        description: Same as pktSentUnique, but expressed in bytes, including payload
          and all the headers (IP, TCP, SRT)
        format: uint64
        type: integer
      sent_unique_pkt:
        description: The total number of unique DATA packets sent by the SRT sender
        format: uint64
        type: integer
      timestamp_ms:
        description: The time elapsed, in milliseconds, since the SRT socket has been
          created
        format: uint64
        type: integer
    type: object
  api.Session:
    properties:
      bandwidth_rx_kbit:
        description: kbit/s
        type: number
      bandwidth_tx_kbit:
        description: kbit/s
        type: number
      bytes_rx:
        format: uint64
        type: integer
      bytes_tx:
        format: uint64
        type: integer
      created_at:
        format: int64
        type: integer
      extra:
        type: string
      id:
        type: string
      local:
        type: string
      reference:
        type: string
      remote:
        type: string
    type: object
  api.SessionPeers:
    properties:
      local:
        additionalProperties:
          $ref: '#/definitions/api.SessionStats'
        type: object
      sessions:
        format: uint64
        type: integer
      traffic_rx_mb:
        format: uint64
        type: integer
      traffic_tx_mb:
        format: uint64
        type: integer
    type: object
  api.SessionStats:
    properties:
      sessions:
        format: uint64
        type: integer
      traffic_rx_mb:
        format: uint64
        type: integer
      traffic_tx_mb:
        format: uint64
        type: integer
    type: object
  api.SessionSummary:
    properties:
      active:
        $ref: '#/definitions/api.SessionSummaryActive'
      summary:
        $ref: '#/definitions/api.SessionSummarySummary'
    type: object
  api.SessionSummaryActive:
    properties:
      bandwidth_rx_mbit:
        description: mbit/s
        type: number
      bandwidth_tx_mbit:
        description: mbit/s
        type: number
      list:
        items:
          $ref: '#/definitions/api.Session'
        type: array
      max_bandwidth_rx_mbit:
        description: mbit/s
        type: number
      max_bandwidth_tx_mbit:
        description: mbit/s
        type: number
      max_sessions:
        format: uint64
        type: integer
      sessions:
        format: uint64
        type: integer
    type: object
  api.SessionSummarySummary:
    properties:
      local:
        additionalProperties:
          $ref: '#/definitions/api.SessionStats'
        type: object
      reference:
        additionalProperties:
          $ref: '#/definitions/api.SessionStats'
        type: object
      remote:
        additionalProperties:
          $ref: '#/definitions/api.SessionPeers'
        type: object
      sessions:
        format: uint64
        type: integer
      traffic_rx_mb:
        format: uint64
        type: integer
      traffic_tx_mb:
        format: uint64
        type: integer
    type: object
  api.SessionsActive:
    additionalProperties:
      items:
        $ref: '#/definitions/api.Session'
      type: array
    type: object
  api.SessionsSummary:
    additionalProperties:
      $ref: '#/definitions/api.SessionSummary'
    type: object
  api.SetConfig:
    properties:
      address:
        type: string
      api:
        properties:
          access:
            properties:
              http:
                properties:
                  allow:
                    items:
                      type: string
                    type: array
                  block:
                    items:
                      type: string
                    type: array
                type: object
              https:
                properties:
                  allow:
                    items:
                      type: string
                    type: array
                  block:
                    items:
                      type: string
                    type: array
                type: object
            type: object
          auth:
            properties:
              auth0:
                properties:
                  enable:
                    type: boolean
                  tenants:
                    items:
                      $ref: '#/definitions/value.Auth0Tenant'
                    type: array
                type: object
              disable_localhost:
                type: boolean
              enable:
                type: boolean
              jwt:
                properties:
                  secret:
                    type: string
                type: object
              password:
                type: string
              username:
                type: string
            type: object
          read_only:
            type: boolean
        type: object
      created_at:
        type: string
      db:
        properties:
          dir:
            type: string
        type: object
      debug:
        properties:
          force_gc:
            format: int
            type: integer
          memory_limit_mbytes:
            format: int64
            type: integer
          profiling:
            type: boolean
        type: object
      ffmpeg:
        properties:
          access:
            properties:
              input:
                properties:
                  allow:
                    items:
                      type: string
                    type: array
                  block:
                    items:
                      type: string
                    type: array
                type: object
              output:
                properties:
                  allow:
                    items:
                      type: string
                    type: array
                  block:
                    items:
                      type: string
                    type: array
                type: object
            type: object
          binary:
            type: string
          log:
            properties:
              max_history:
                format: int
                type: integer
              max_lines:
                format: int
                type: integer
            type: object
          max_processes:
            format: int64
            type: integer
        type: object
      host:
        properties:
          auto:
            type: boolean
          name:
            items:
              type: string
            type: array
        type: object
      id:
        type: string
      log:
        properties:
          level:
            enum:
            - debug
            - info
            - warn
            - error
            - silent
            type: string
          max_lines:
            format: int
            type: integer
          topics:
            items:
              type: string
            type: array
        type: object
      metrics:
        properties:
          enable:
            type: boolean
          enable_prometheus:
            type: boolean
          interval_sec:
            description: seconds
            format: int64
            type: integer
          range_sec:
            description: seconds
            format: int64
            type: integer
        type: object
      name:
        type: string
      playout:
        properties:
          enable:
            type: boolean
          max_port:
            format: int
            type: integer
          min_port:
            format: int
            type: integer
        type: object
      router:
        properties:
          blocked_prefixes:
            items:
              type: string
            type: array
          routes:
            additionalProperties:
              type: string
            type: object
          ui_path:
            type: string
        type: object
      rtmp:
        properties:
          address:
            type: string
          address_tls:
            type: string
          app:
            type: string
          enable:
            type: boolean
          enable_tls:
            type: boolean
          token:
            type: string
        type: object
      service:
        properties:
          enable:
            type: boolean
          token:
            type: string
          url:
            type: string
        type: object
      sessions:
        properties:
          enable:
            type: boolean
          ip_ignorelist:
            items:
              type: string
            type: array
          max_bitrate_mbit:
<<<<<<< HEAD
            format: int64
            type: integer
          max_sessions:
            format: int64
=======
            format: uint64
            type: integer
          max_sessions:
            format: uint64
>>>>>>> ea79b872
            type: integer
          persist:
            type: boolean
          persist_interval_sec:
            format: int
            type: integer
          session_timeout_sec:
            format: int
            type: integer
        type: object
      srt:
        properties:
          address:
            type: string
          enable:
            type: boolean
          log:
            properties:
              enable:
                type: boolean
              topics:
                items:
                  type: string
                type: array
            type: object
          passphrase:
            type: string
          token:
            type: string
        type: object
      storage:
        properties:
          cors:
            properties:
              origins:
                items:
                  type: string
                type: array
            type: object
          disk:
            properties:
              cache:
                properties:
                  enable:
                    type: boolean
                  max_file_size_mbytes:
<<<<<<< HEAD
                    format: int64
                    type: integer
                  max_size_mbytes:
                    format: int64
=======
                    format: uint64
                    type: integer
                  max_size_mbytes:
                    format: uint64
>>>>>>> ea79b872
                    type: integer
                  ttl_seconds:
                    format: int64
                    type: integer
                  types:
                    properties:
                      allow:
                        items:
                          type: string
                        type: array
                      block:
                        items:
                          type: string
                        type: array
                    type: object
                type: object
              dir:
                type: string
              max_size_mbytes:
                format: int64
                type: integer
            type: object
          memory:
            properties:
              auth:
                properties:
                  enable:
                    type: boolean
                  password:
                    type: string
                  username:
                    type: string
                type: object
              max_size_mbytes:
                format: int64
                type: integer
              purge:
                type: boolean
            type: object
          mimetypes_file:
            type: string
        type: object
      tls:
        properties:
          address:
            type: string
          auto:
            type: boolean
          cert_file:
            type: string
          email:
            type: string
          enable:
            type: boolean
          key_file:
            type: string
        type: object
      update_check:
        type: boolean
      version:
        format: int64
        type: integer
    type: object
  api.Skills:
    properties:
      codecs:
        properties:
          audio:
            items:
              $ref: '#/definitions/api.SkillsCodec'
            type: array
          subtitle:
            items:
              $ref: '#/definitions/api.SkillsCodec'
            type: array
          video:
            items:
              $ref: '#/definitions/api.SkillsCodec'
            type: array
        type: object
      devices:
        properties:
          demuxers:
            items:
              $ref: '#/definitions/api.SkillsDevice'
            type: array
          muxers:
            items:
              $ref: '#/definitions/api.SkillsDevice'
            type: array
        type: object
      ffmpeg:
        properties:
          compiler:
            type: string
          configuration:
            type: string
          libraries:
            items:
              $ref: '#/definitions/api.SkillsLibrary'
            type: array
          version:
            type: string
        type: object
      filter:
        items:
          $ref: '#/definitions/api.SkillsFilter'
        type: array
      formats:
        properties:
          demuxers:
            items:
              $ref: '#/definitions/api.SkillsFormat'
            type: array
          muxers:
            items:
              $ref: '#/definitions/api.SkillsFormat'
            type: array
        type: object
      hwaccels:
        items:
          $ref: '#/definitions/api.SkillsHWAccel'
        type: array
      protocols:
        properties:
          input:
            items:
              $ref: '#/definitions/api.SkillsProtocol'
            type: array
          output:
            items:
              $ref: '#/definitions/api.SkillsProtocol'
            type: array
        type: object
    type: object
  api.SkillsCodec:
    properties:
      decoders:
        items:
          type: string
        type: array
      encoders:
        items:
          type: string
        type: array
      id:
        type: string
      name:
        type: string
    type: object
  api.SkillsDevice:
    properties:
      devices:
        items:
          $ref: '#/definitions/api.SkillsHWDevice'
        type: array
      id:
        type: string
      name:
        type: string
    type: object
  api.SkillsFilter:
    properties:
      id:
        type: string
      name:
        type: string
    type: object
  api.SkillsFormat:
    properties:
      id:
        type: string
      name:
        type: string
    type: object
  api.SkillsHWAccel:
    properties:
      id:
        type: string
      name:
        type: string
    type: object
  api.SkillsHWDevice:
    properties:
      extra:
        type: string
      id:
        type: string
      media:
        type: string
      name:
        type: string
    type: object
  api.SkillsLibrary:
    properties:
      compiled:
        type: string
      linked:
        type: string
      name:
        type: string
    type: object
  api.SkillsProtocol:
    properties:
      id:
        type: string
      name:
        type: string
    type: object
  api.Version:
    properties:
      arch:
        type: string
      build_date:
        type: string
      compiler:
        type: string
      number:
        type: string
      repository_branch:
        type: string
      repository_commit:
        type: string
    type: object
  api.WidgetProcess:
    properties:
      current_sessions:
        format: uint64
        type: integer
      total_sessions:
        format: uint64
        type: integer
      uptime:
        type: integer
    type: object
  github_com_datarhei_core_v16_http_api.Config:
    properties:
      config:
        $ref: '#/definitions/api.ConfigData'
      created_at:
        type: string
      loaded_at:
        type: string
      overrides:
        items:
          type: string
        type: array
      updated_at:
        type: string
    type: object
  value.Auth0Tenant:
    properties:
      audience:
        type: string
      clientid:
        type: string
      domain:
        type: string
      users:
        items:
          type: string
        type: array
    type: object
info:
  contact:
    email: hello@datarhei.com
    name: datarhei Core Support
    url: https://www.datarhei.com
  description: Expose REST API for the datarhei Core
  license:
    name: Apache 2.0
    url: https://github.com/datarhei/core/v16/blob/main/LICENSE
  title: datarhei Core API
  version: "3.0"
paths:
  /{path}:
    get:
      description: Fetch a file from the filesystem. If the file is a directory, a
        index.html is returned, if it exists.
      operationId: diskfs-get-file
      parameters:
      - description: Path to file
        in: path
        name: path
        required: true
        type: string
      produces:
      - application/data
      - application/json
      responses:
        "200":
          description: OK
          schema:
            type: file
        "301":
          description: Moved Permanently
          schema:
            type: string
        "404":
          description: Not Found
          schema:
            $ref: '#/definitions/api.Error'
      summary: Fetch a file from the filesystem
  /api:
    get:
      description: API version and build infos in case auth is valid or not required.
        If auth is required, just the name field is populated.
      operationId: about
      produces:
      - application/json
      responses:
        "200":
          description: OK
          schema:
            $ref: '#/definitions/api.About'
      security:
      - ApiKeyAuth: []
      summary: API version and build infos
  /api/graph:
    get:
      description: Load GraphQL playground
      operationId: graph-playground
      produces:
      - text/html
      responses:
        "200":
          description: OK
      security:
      - ApiKeyAuth: []
      summary: Load GraphQL playground
  /api/graph/query:
    post:
      consumes:
      - application/json
      description: Query the GraphAPI
      operationId: graph-query
      parameters:
      - description: GraphQL Query
        in: body
        name: query
        required: true
        schema:
          $ref: '#/definitions/api.GraphQuery'
      produces:
      - application/json
      responses:
        "200":
          description: OK
          schema:
            $ref: '#/definitions/api.GraphResponse'
        "400":
          description: Bad Request
          schema:
            $ref: '#/definitions/api.GraphResponse'
      security:
      - ApiKeyAuth: []
      summary: Query the GraphAPI
  /api/login:
    post:
      description: Retrieve valid JWT access and refresh tokens to use for accessing
        the API. Login either by username/password or Auth0 token
      operationId: jwt-login
      parameters:
      - description: Login data
        in: body
        name: data
        required: true
        schema:
          $ref: '#/definitions/api.Login'
      produces:
      - application/json
      responses:
        "200":
          description: OK
          schema:
            $ref: '#/definitions/api.JWT'
        "400":
          description: Bad Request
          schema:
            $ref: '#/definitions/api.Error'
        "403":
          description: Forbidden
          schema:
            $ref: '#/definitions/api.Error'
        "500":
          description: Internal Server Error
          schema:
            $ref: '#/definitions/api.Error'
      security:
      - Auth0KeyAuth: []
      summary: Retrieve an access and a refresh token
  /api/login/refresh:
    get:
      description: Retrieve a new access token by providing the refresh token
      operationId: jwt-refresh
      produces:
      - application/json
      responses:
        "200":
          description: OK
          schema:
            $ref: '#/definitions/api.JWTRefresh'
        "500":
          description: Internal Server Error
          schema:
            $ref: '#/definitions/api.Error'
      security:
      - ApiRefreshKeyAuth: []
      summary: Retrieve a new access token
  /api/swagger:
    get:
      description: Swagger UI for this API
      operationId: swagger
      produces:
      - text/html
      responses:
        "200":
          description: OK
          schema:
            type: string
      summary: Swagger UI for this API
  /api/v3/config:
    get:
      description: Retrieve the currently active Restreamer configuration
      operationId: config-3-get
      produces:
      - application/json
      responses:
        "200":
          description: OK
          schema:
            $ref: '#/definitions/github_com_datarhei_core_v16_http_api.Config'
      security:
      - ApiKeyAuth: []
      summary: Retrieve the currently active Restreamer configuration
      tags:
      - v16.7.2
    put:
      consumes:
      - application/json
      description: Update the current Restreamer configuration by providing a complete
        or partial configuration. Fields that are not provided will not be changed.
      operationId: config-3-set
      parameters:
      - description: Restreamer configuration
        in: body
        name: config
        required: true
        schema:
          $ref: '#/definitions/api.SetConfig'
      produces:
      - application/json
      responses:
        "200":
          description: OK
          schema:
            type: string
        "400":
          description: Bad Request
          schema:
            $ref: '#/definitions/api.Error'
        "409":
          description: Conflict
          schema:
            $ref: '#/definitions/api.ConfigError'
      security:
      - ApiKeyAuth: []
      summary: Update the current Restreamer configuration
      tags:
      - v16.7.2
  /api/v3/config/reload:
    get:
      description: Reload the currently active configuration. This will trigger a
        restart of the Restreamer.
      operationId: config-3-reload
      produces:
      - text/plain
      responses:
        "200":
          description: OK
          schema:
            type: string
      security:
      - ApiKeyAuth: []
      summary: Reload the currently active configuration
      tags:
      - v16.7.2
  /api/v3/fs/disk:
    get:
      description: List all files on the filesystem. The listing can be ordered by
        name, size, or date of last modification in ascending or descending order.
      operationId: diskfs-3-list-files
      parameters:
      - description: glob pattern for file names
        in: query
        name: glob
        type: string
      - description: none, name, size, lastmod
        in: query
        name: sort
        type: string
      - description: asc, desc
        in: query
        name: order
        type: string
      produces:
      - application/json
      responses:
        "200":
          description: OK
          schema:
            items:
              $ref: '#/definitions/api.FileInfo'
            type: array
      security:
      - ApiKeyAuth: []
      summary: List all files on the filesystem
      tags:
      - v16.7.2
  /api/v3/fs/disk/{path}:
    delete:
      description: Remove a file from the filesystem
      operationId: diskfs-3-delete-file
      parameters:
      - description: Path to file
        in: path
        name: path
        required: true
        type: string
      produces:
      - text/plain
      responses:
        "200":
          description: OK
          schema:
            type: string
        "404":
          description: Not Found
          schema:
            $ref: '#/definitions/api.Error'
      security:
      - ApiKeyAuth: []
      summary: Remove a file from the filesystem
      tags:
      - v16.7.2
    get:
      description: Fetch a file from the filesystem. The contents of that file are
        returned.
      operationId: diskfs-3-get-file
      parameters:
      - description: Path to file
        in: path
        name: path
        required: true
        type: string
      produces:
      - application/data
      - application/json
      responses:
        "200":
          description: OK
          schema:
            type: file
        "301":
          description: Moved Permanently
          schema:
            type: string
        "404":
          description: Not Found
          schema:
            $ref: '#/definitions/api.Error'
      security:
      - ApiKeyAuth: []
      summary: Fetch a file from the filesystem
      tags:
      - v16.7.2
    put:
      consumes:
      - application/data
      description: Writes or overwrites a file on the filesystem
      operationId: diskfs-3-put-file
      parameters:
      - description: Path to file
        in: path
        name: path
        required: true
        type: string
      - description: File data
        in: body
        name: data
        required: true
        schema:
          items:
            type: integer
          type: array
      produces:
      - text/plain
      - application/json
      responses:
        "201":
          description: Created
          schema:
            type: string
        "204":
          description: No Content
          schema:
            type: string
        "507":
          description: Insufficient Storage
          schema:
            $ref: '#/definitions/api.Error'
      security:
      - ApiKeyAuth: []
      summary: Add a file to the filesystem
      tags:
      - v16.7.2
  /api/v3/fs/mem:
    get:
      description: List all files on the memory filesystem. The listing can be ordered
        by name, size, or date of last modification in ascending or descending order.
      operationId: memfs-3-list-files
      parameters:
      - description: glob pattern for file names
        in: query
        name: glob
        type: string
      - description: none, name, size, lastmod
        in: query
        name: sort
        type: string
      - description: asc, desc
        in: query
        name: order
        type: string
      produces:
      - application/json
      responses:
        "200":
          description: OK
          schema:
            items:
              $ref: '#/definitions/api.FileInfo'
            type: array
      security:
      - ApiKeyAuth: []
      summary: List all files on the memory filesystem
      tags:
      - v16.7.2
  /api/v3/fs/mem/{path}:
    delete:
      description: Remove a file from the memory filesystem
      operationId: memfs-3-delete-file
      parameters:
      - description: Path to file
        in: path
        name: path
        required: true
        type: string
      produces:
      - text/plain
      responses:
        "200":
          description: OK
          schema:
            type: string
        "404":
          description: Not Found
          schema:
            $ref: '#/definitions/api.Error'
      security:
      - ApiKeyAuth: []
      summary: Remove a file from the memory filesystem
      tags:
      - v16.7.2
    get:
      description: Fetch a file from the memory filesystem
      operationId: memfs-3-get-file
      parameters:
      - description: Path to file
        in: path
        name: path
        required: true
        type: string
      produces:
      - application/data
      - application/json
      responses:
        "200":
          description: OK
          schema:
            type: file
        "301":
          description: Moved Permanently
          schema:
            type: string
        "404":
          description: Not Found
          schema:
            $ref: '#/definitions/api.Error'
      security:
      - ApiKeyAuth: []
      summary: Fetch a file from the memory filesystem
      tags:
      - v16.7.2
    patch:
      consumes:
      - application/data
      description: Create a link to a file in the memory filesystem. The file linked
        to has to exist.
      operationId: memfs-3-patch
      parameters:
      - description: Path to file
        in: path
        name: path
        required: true
        type: string
      - description: Path to the file to link to
        in: body
        name: url
        required: true
        schema:
          type: string
      produces:
      - text/plain
      - application/json
      responses:
        "201":
          description: Created
          schema:
            type: string
        "400":
          description: Bad Request
          schema:
            $ref: '#/definitions/api.Error'
      security:
      - ApiKeyAuth: []
      summary: Create a link to a file in the memory filesystem
      tags:
      - v16.7.2
    put:
      consumes:
      - application/data
      description: Writes or overwrites a file on the memory filesystem
      operationId: memfs-3-put-file
      parameters:
      - description: Path to file
        in: path
        name: path
        required: true
        type: string
      - description: File data
        in: body
        name: data
        required: true
        schema:
          items:
            type: integer
          type: array
      produces:
      - text/plain
      - application/json
      responses:
        "201":
          description: Created
          schema:
            type: string
        "204":
          description: No Content
          schema:
            type: string
        "507":
          description: Insufficient Storage
          schema:
            $ref: '#/definitions/api.Error'
      security:
      - ApiKeyAuth: []
      summary: Add a file to the memory filesystem
      tags:
      - v16.7.2
  /api/v3/log:
    get:
      description: Get the last log lines of the Restreamer application
      operationId: log-3
      parameters:
      - description: Format of the list of log events (*console, raw)
        in: query
        name: format
        type: string
      produces:
      - application/json
      responses:
        "200":
          description: application log
          schema:
            items:
              type: string
            type: array
      security:
      - ApiKeyAuth: []
      summary: Application log
      tags:
      - v16.7.2
  /api/v3/metadata/{key}:
    get:
      description: Retrieve the previously stored JSON metadata under the given key.
        If the key is empty, all metadata will be returned.
      operationId: metadata-3-get
      parameters:
      - description: Key for data store
        in: path
        name: key
        required: true
        type: string
      produces:
      - application/json
      responses:
        "200":
          description: OK
          schema: {}
        "400":
          description: Bad Request
          schema:
            $ref: '#/definitions/api.Error'
        "404":
          description: Not Found
          schema:
            $ref: '#/definitions/api.Error'
      security:
      - ApiKeyAuth: []
      summary: Retrieve JSON metadata from a key
      tags:
      - v16.7.2
    put:
      description: Add arbitrary JSON metadata under the given key. If the key exists,
        all already stored metadata with this key will be overwritten. If the key
        doesn't exist, it will be created.
      operationId: metadata-3-set
      parameters:
      - description: Key for data store
        in: path
        name: key
        required: true
        type: string
      - description: Arbitrary JSON data
        in: body
        name: data
        required: true
        schema: {}
      produces:
      - application/json
      responses:
        "200":
          description: OK
          schema: {}
        "400":
          description: Bad Request
          schema:
            $ref: '#/definitions/api.Error'
      security:
      - ApiKeyAuth: []
      summary: Add JSON metadata under the given key
      tags:
      - v16.7.2
  /api/v3/metrics:
    get:
      description: List all known metrics with their description and labels
      operationId: metrics-3-describe
      produces:
      - application/json
      responses:
        "200":
          description: OK
          schema:
            items:
              $ref: '#/definitions/api.MetricsDescription'
            type: array
      security:
      - ApiKeyAuth: []
      summary: List all known metrics with their description and labels
      tags:
      - v16.10.0
    post:
      consumes:
      - application/json
      description: Query the collected metrics
      operationId: metrics-3-metrics
      parameters:
      - description: Metrics query
        in: body
        name: config
        required: true
        schema:
          $ref: '#/definitions/api.MetricsQuery'
      produces:
      - application/json
      responses:
        "200":
          description: OK
          schema:
            $ref: '#/definitions/api.MetricsResponse'
        "400":
          description: Bad Request
          schema:
            $ref: '#/definitions/api.Error'
      security:
      - ApiKeyAuth: []
      summary: Query the collected metrics
      tags:
      - v16.7.2
  /api/v3/process:
    get:
      description: List all known processes. Use the query parameter to filter the
        listed processes.
      operationId: process-3-get-all
      parameters:
      - description: Comma separated list of fields (config, state, report, metadata)
          that will be part of the output. If empty, all fields will be part of the
          output.
        in: query
        name: filter
        type: string
      - description: Return only these process that have this reference value. If
          empty, the reference will be ignored.
        in: query
        name: reference
        type: string
      - description: Comma separated list of process ids to list. Overrides the reference.
          If empty all IDs will be returned.
        in: query
        name: id
        type: string
      - description: Glob pattern for process IDs. If empty all IDs will be returned.
          Intersected with results from refpattern.
        in: query
        name: idpattern
        type: string
      - description: Glob pattern for process references. If empty all IDs will be
          returned. Intersected with results from idpattern.
        in: query
        name: refpattern
        type: string
      produces:
      - application/json
      responses:
        "200":
          description: OK
          schema:
            items:
              $ref: '#/definitions/api.Process'
            type: array
      security:
      - ApiKeyAuth: []
      summary: List all known processes
      tags:
      - v16.7.2
    post:
      consumes:
      - application/json
      description: Add a new FFmpeg process
      operationId: process-3-add
      parameters:
      - description: Process config
        in: body
        name: config
        required: true
        schema:
          $ref: '#/definitions/api.ProcessConfig'
      produces:
      - application/json
      responses:
        "200":
          description: OK
          schema:
            $ref: '#/definitions/api.ProcessConfig'
        "400":
          description: Bad Request
          schema:
            $ref: '#/definitions/api.Error'
      security:
      - ApiKeyAuth: []
      summary: Add a new process
      tags:
      - v16.7.2
  /api/v3/process/{id}:
    delete:
      description: Delete a process by its ID
      operationId: process-3-delete
      parameters:
      - description: Process ID
        in: path
        name: id
        required: true
        type: string
      produces:
      - application/json
      responses:
        "200":
          description: OK
          schema:
            type: string
        "404":
          description: Not Found
          schema:
            $ref: '#/definitions/api.Error'
      security:
      - ApiKeyAuth: []
      summary: Delete a process by its ID
      tags:
      - v16.7.2
    get:
      description: List a process by its ID. Use the filter parameter to specifiy
        the level of detail of the output.
      operationId: process-3-get
      parameters:
      - description: Process ID
        in: path
        name: id
        required: true
        type: string
      - description: Comma separated list of fields (config, state, report, metadata)
          to be part of the output. If empty, all fields will be part of the output
        in: query
        name: filter
        type: string
      produces:
      - application/json
      responses:
        "200":
          description: OK
          schema:
            $ref: '#/definitions/api.Process'
        "404":
          description: Not Found
          schema:
            $ref: '#/definitions/api.Error'
      security:
      - ApiKeyAuth: []
      summary: List a process by its ID
      tags:
      - v16.7.2
    put:
      consumes:
      - application/json
      description: Replace an existing process.
      operationId: process-3-update
      parameters:
      - description: Process ID
        in: path
        name: id
        required: true
        type: string
      - description: Process config
        in: body
        name: config
        required: true
        schema:
          $ref: '#/definitions/api.ProcessConfig'
      produces:
      - application/json
      responses:
        "200":
          description: OK
          schema:
            $ref: '#/definitions/api.ProcessConfig'
        "400":
          description: Bad Request
          schema:
            $ref: '#/definitions/api.Error'
        "404":
          description: Not Found
          schema:
            $ref: '#/definitions/api.Error'
      security:
      - ApiKeyAuth: []
      summary: Replace an existing process
      tags:
      - v16.7.2
  /api/v3/process/{id}/command:
    put:
      consumes:
      - application/json
      description: 'Issue a command to a process: start, stop, reload, restart'
      operationId: process-3-command
      parameters:
      - description: Process ID
        in: path
        name: id
        required: true
        type: string
      - description: Process command
        in: body
        name: command
        required: true
        schema:
          $ref: '#/definitions/api.Command'
      produces:
      - application/json
      responses:
        "200":
          description: OK
          schema:
            type: string
        "400":
          description: Bad Request
          schema:
            $ref: '#/definitions/api.Error'
        "404":
          description: Not Found
          schema:
            $ref: '#/definitions/api.Error'
      security:
      - ApiKeyAuth: []
      summary: Issue a command to a process
      tags:
      - v16.7.2
  /api/v3/process/{id}/config:
    get:
      description: Get the configuration of a process. This is the configuration as
        provided by Add or Update.
      operationId: process-3-get-config
      parameters:
      - description: Process ID
        in: path
        name: id
        required: true
        type: string
      produces:
      - application/json
      responses:
        "200":
          description: OK
          schema:
            $ref: '#/definitions/api.ProcessConfig'
        "400":
          description: Bad Request
          schema:
            $ref: '#/definitions/api.Error'
        "404":
          description: Not Found
          schema:
            $ref: '#/definitions/api.Error'
      security:
      - ApiKeyAuth: []
      summary: Get the configuration of a process
      tags:
      - v16.7.2
  /api/v3/process/{id}/metadata/{key}:
    get:
      description: Retrieve the previously stored JSON metadata under the given key.
        If the key is empty, all metadata will be returned.
      operationId: process-3-get-process-metadata
      parameters:
      - description: Process ID
        in: path
        name: id
        required: true
        type: string
      - description: Key for data store
        in: path
        name: key
        required: true
        type: string
      produces:
      - application/json
      responses:
        "200":
          description: OK
          schema: {}
        "400":
          description: Bad Request
          schema:
            $ref: '#/definitions/api.Error'
        "404":
          description: Not Found
          schema:
            $ref: '#/definitions/api.Error'
      security:
      - ApiKeyAuth: []
      summary: Retrieve JSON metadata stored with a process under a key
      tags:
      - v16.7.2
    put:
      description: Add arbitrary JSON metadata under the given key. If the key exists,
        all already stored metadata with this key will be overwritten. If the key
        doesn't exist, it will be created.
      operationId: process-3-set-process-metadata
      parameters:
      - description: Process ID
        in: path
        name: id
        required: true
        type: string
      - description: Key for data store
        in: path
        name: key
        required: true
        type: string
      - description: Arbitrary JSON data. The null value will remove the key and its
          contents
        in: body
        name: data
        required: true
        schema: {}
      produces:
      - application/json
      responses:
        "200":
          description: OK
          schema: {}
        "400":
          description: Bad Request
          schema:
            $ref: '#/definitions/api.Error'
        "404":
          description: Not Found
          schema:
            $ref: '#/definitions/api.Error'
      security:
      - ApiKeyAuth: []
      summary: Add JSON metadata with a process under the given key
      tags:
      - v16.7.2
  /api/v3/process/{id}/playout/{inputid}/errorframe/{name}:
    post:
      consumes:
      - application/octet-stream
      description: Upload an error frame which will be encoded immediately
      operationId: process-3-playout-errorframe
      parameters:
      - description: Process ID
        in: path
        name: id
        required: true
        type: string
      - description: Process Input ID
        in: path
        name: inputid
        required: true
        type: string
      - description: Any filename with a suitable extension
        in: path
        name: name
        required: true
        type: string
      - description: Image to be used a error frame
        in: body
        name: image
        required: true
        schema:
          items:
            type: integer
          type: array
      produces:
      - text/plain
      - application/json
      responses:
        "204":
          description: No Content
          schema:
            type: string
        "404":
          description: Not Found
          schema:
            $ref: '#/definitions/api.Error'
        "500":
          description: Internal Server Error
          schema:
            $ref: '#/definitions/api.Error'
      security:
      - ApiKeyAuth: []
      summary: Upload an error frame
      tags:
      - v16.7.2
  /api/v3/process/{id}/playout/{inputid}/errorframe/encode:
    get:
      description: Immediately encode the errorframe (if available and looping)
      operationId: process-3-playout-errorframencode
      parameters:
      - description: Process ID
        in: path
        name: id
        required: true
        type: string
      - description: Process Input ID
        in: path
        name: inputid
        required: true
        type: string
      produces:
      - text/plain
      - application/json
      responses:
        "204":
          description: No Content
          schema:
            type: string
        "404":
          description: Not Found
          schema:
            $ref: '#/definitions/api.Error'
        "500":
          description: Internal Server Error
          schema:
            $ref: '#/definitions/api.Error'
      security:
      - ApiKeyAuth: []
      summary: Encode the errorframe
      tags:
      - v16.7.2
  /api/v3/process/{id}/playout/{inputid}/keyframe/{name}:
    get:
      description: Get the last keyframe of an input of a process. The extension of
        the name determines the return type.
      operationId: process-3-playout-keyframe
      parameters:
      - description: Process ID
        in: path
        name: id
        required: true
        type: string
      - description: Process Input ID
        in: path
        name: inputid
        required: true
        type: string
      - description: Any filename with an extension of .jpg or .png
        in: path
        name: name
        required: true
        type: string
      produces:
      - image/jpeg
      - image/png
      - application/json
      responses:
        "200":
          description: OK
          schema:
            type: file
        "404":
          description: Not Found
          schema:
            $ref: '#/definitions/api.Error'
        "500":
          description: Internal Server Error
          schema:
            $ref: '#/definitions/api.Error'
      security:
      - ApiKeyAuth: []
      summary: Get the last keyframe
      tags:
      - v16.7.2
  /api/v3/process/{id}/playout/{inputid}/reopen:
    get:
      description: Close the current input stream such that it will be automatically
        re-opened
      operationId: process-3-playout-reopen-input
      parameters:
      - description: Process ID
        in: path
        name: id
        required: true
        type: string
      - description: Process Input ID
        in: path
        name: inputid
        required: true
        type: string
      produces:
      - text/plain
      responses:
        "200":
          description: OK
          schema:
            type: string
        "404":
          description: Not Found
          schema:
            $ref: '#/definitions/api.Error'
        "500":
          description: Internal Server Error
          schema:
            $ref: '#/definitions/api.Error'
      security:
      - ApiKeyAuth: []
      summary: Close the current input stream
      tags:
      - v16.7.2
  /api/v3/process/{id}/playout/{inputid}/status:
    get:
      description: Get the current playout status of an input of a process
      operationId: process-3-playout-status
      parameters:
      - description: Process ID
        in: path
        name: id
        required: true
        type: string
      - description: Process Input ID
        in: path
        name: inputid
        required: true
        type: string
      produces:
      - application/json
      responses:
        "200":
          description: OK
          schema:
            $ref: '#/definitions/api.PlayoutStatus'
        "404":
          description: Not Found
          schema:
            $ref: '#/definitions/api.Error'
        "500":
          description: Internal Server Error
          schema:
            $ref: '#/definitions/api.Error'
      security:
      - ApiKeyAuth: []
      summary: Get the current playout status
      tags:
      - v16.7.2
  /api/v3/process/{id}/playout/{inputid}/stream:
    put:
      consumes:
      - text/plain
      description: Replace the current stream with the one from the given URL. The
        switch will only happen if the stream parameters match.
      operationId: process-3-playout-stream
      parameters:
      - description: Process ID
        in: path
        name: id
        required: true
        type: string
      - description: Process Input ID
        in: path
        name: inputid
        required: true
        type: string
      - description: URL of the new stream
        in: body
        name: url
        required: true
        schema:
          type: string
      produces:
      - text/plain
      - application/json
      responses:
        "204":
          description: No Content
          schema:
            type: string
        "404":
          description: Not Found
          schema:
            $ref: '#/definitions/api.Error'
        "500":
          description: Internal Server Error
          schema:
            $ref: '#/definitions/api.Error'
      security:
      - ApiKeyAuth: []
      summary: Switch to a new stream
      tags:
      - v16.7.2
  /api/v3/process/{id}/probe:
    get:
      description: Probe an existing process to get a detailed stream information
        on the inputs.
      operationId: process-3-probe
      parameters:
      - description: Process ID
        in: path
        name: id
        required: true
        type: string
      produces:
      - application/json
      responses:
        "200":
          description: OK
          schema:
            $ref: '#/definitions/api.Probe'
      security:
      - ApiKeyAuth: []
      summary: Probe a process
      tags:
      - v16.7.2
  /api/v3/process/{id}/report:
    get:
      description: Get the logs and the log history of a process.
      operationId: process-3-get-report
      parameters:
      - description: Process ID
        in: path
        name: id
        required: true
        type: string
      produces:
      - application/json
      responses:
        "200":
          description: OK
          schema:
            $ref: '#/definitions/api.ProcessReport'
        "400":
          description: Bad Request
          schema:
            $ref: '#/definitions/api.Error'
        "404":
          description: Not Found
          schema:
            $ref: '#/definitions/api.Error'
      security:
      - ApiKeyAuth: []
      summary: Get the logs of a process
      tags:
      - v16.7.2
  /api/v3/process/{id}/state:
    get:
      description: Get the state and progress data of a process.
      operationId: process-3-get-state
      parameters:
      - description: Process ID
        in: path
        name: id
        required: true
        type: string
      produces:
      - application/json
      responses:
        "200":
          description: OK
          schema:
            $ref: '#/definitions/api.ProcessState'
        "400":
          description: Bad Request
          schema:
            $ref: '#/definitions/api.Error'
        "404":
          description: Not Found
          schema:
            $ref: '#/definitions/api.Error'
      security:
      - ApiKeyAuth: []
      summary: Get the state of a process
      tags:
      - v16.7.2
  /api/v3/rtmp:
    get:
      description: List all currently publishing RTMP streams.
      operationId: rtmp-3-list-channels
      produces:
      - application/json
      responses:
        "200":
          description: OK
          schema:
            items:
              $ref: '#/definitions/api.RTMPChannel'
            type: array
      security:
      - ApiKeyAuth: []
      summary: List all publishing RTMP streams
      tags:
      - v16.7.2
  /api/v3/session:
    get:
      description: Get a summary of all active and past sessions of the given collector.
      operationId: session-3-summary
      parameters:
      - description: Comma separated list of collectors
        in: query
        name: collectors
        type: string
      produces:
      - application/json
      responses:
        "200":
          description: Sessions summary
          schema:
            $ref: '#/definitions/api.SessionsSummary'
      security:
      - ApiKeyAuth: []
      summary: Get a summary of all active and past sessions
      tags:
      - v16.7.2
  /api/v3/session/active:
    get:
      description: Get a minimal summary of all active sessions (i.e. number of sessions,
        bandwidth).
      operationId: session-3-current
      parameters:
      - description: Comma separated list of collectors
        in: query
        name: collectors
        type: string
      produces:
      - application/json
      responses:
        "200":
          description: Active sessions listing
          schema:
            $ref: '#/definitions/api.SessionsActive'
      security:
      - ApiKeyAuth: []
      summary: Get a minimal summary of all active sessions
      tags:
      - v16.7.2
  /api/v3/skills:
    get:
      description: List all detected FFmpeg capabilities.
      operationId: skills-3
      produces:
      - application/json
      responses:
        "200":
          description: OK
          schema:
            $ref: '#/definitions/api.Skills'
      security:
      - ApiKeyAuth: []
      summary: FFmpeg capabilities
      tags:
      - v16.7.2
  /api/v3/skills/reload:
    get:
      description: Refresh the available FFmpeg capabilities.
      operationId: skills-3-reload
      produces:
      - application/json
      responses:
        "200":
          description: OK
          schema:
            $ref: '#/definitions/api.Skills'
      security:
      - ApiKeyAuth: []
      summary: Refresh FFmpeg capabilities
      tags:
      - v16.7.2
  /api/v3/srt:
    get:
      description: List all currently publishing SRT streams. This endpoint is EXPERIMENTAL
        and may change in future.
      operationId: srt-3-list-channels
      produces:
      - application/json
      responses:
        "200":
          description: OK
          schema:
            items:
              $ref: '#/definitions/api.SRTChannels'
            type: array
      security:
      - ApiKeyAuth: []
      summary: List all publishing SRT treams
      tags:
      - v16.9.0
  /api/v3/widget/process/{id}:
    get:
      description: Fetch minimal statistics about a process, which is not protected
        by any auth.
      operationId: widget-3-get
      parameters:
      - description: ID of a process
        in: path
        name: id
        required: true
        type: string
      produces:
      - application/json
      responses:
        "200":
          description: OK
          schema:
            $ref: '#/definitions/api.WidgetProcess'
        "404":
          description: Not Found
          schema:
            $ref: '#/definitions/api.Error'
      summary: Fetch minimal statistics about a process
      tags:
      - v16.7.2
  /memfs/{path}:
    delete:
      description: Remove a file from the memory filesystem
      operationId: memfs-delete-file
      parameters:
      - description: Path to file
        in: path
        name: path
        required: true
        type: string
      produces:
      - text/plain
      responses:
        "200":
          description: OK
          schema:
            type: string
        "404":
          description: Not Found
          schema:
            $ref: '#/definitions/api.Error'
      security:
      - BasicAuth: []
      summary: Remove a file from the memory filesystem
    get:
      description: Fetch a file from the memory filesystem
      operationId: memfs-get-file
      parameters:
      - description: Path to file
        in: path
        name: path
        required: true
        type: string
      produces:
      - application/data
      - application/json
      responses:
        "200":
          description: OK
          schema:
            type: file
        "301":
          description: Moved Permanently
          schema:
            type: string
        "404":
          description: Not Found
          schema:
            $ref: '#/definitions/api.Error'
      summary: Fetch a file from the memory filesystem
    put:
      consumes:
      - application/data
      description: Writes or overwrites a file on the memory filesystem
      operationId: memfs-put-file
      parameters:
      - description: Path to file
        in: path
        name: path
        required: true
        type: string
      - description: File data
        in: body
        name: data
        required: true
        schema:
          items:
            type: integer
          type: array
      produces:
      - text/plain
      - application/json
      responses:
        "201":
          description: Created
          schema:
            type: string
        "204":
          description: No Content
          schema:
            type: string
        "507":
          description: Insufficient Storage
          schema:
            $ref: '#/definitions/api.Error'
      security:
      - BasicAuth: []
      summary: Add a file to the memory filesystem
  /metrics:
    get:
      description: Prometheus metrics
      operationId: metrics
      produces:
      - text/plain
      responses:
        "200":
          description: OK
          schema:
            type: string
      summary: Prometheus metrics
  /ping:
    get:
      description: Liveliness check
      operationId: ping
      produces:
      - text/plain
      responses:
        "200":
          description: pong
          schema:
            type: string
      summary: Liveliness check
  /profiling:
    get:
      description: Retrieve profiling data from the application
      operationId: profiling
      produces:
      - text/html
      responses:
        "200":
          description: OK
          schema:
            type: string
        "404":
          description: Not Found
          schema:
            type: string
      summary: Retrieve profiling data from the application
securityDefinitions:
  ApiKeyAuth:
    in: header
    name: Authorization
    type: apiKey
  ApiRefreshKeyAuth:
    in: header
    name: Authorization
    type: apiKey
  Auth0KeyAuth:
    in: header
    name: Authorization
    type: apiKey
  BasicAuth:
    type: basic
swagger: "2.0"<|MERGE_RESOLUTION|>--- conflicted
+++ resolved
@@ -296,17 +296,10 @@
               type: string
             type: array
           max_bitrate_mbit:
-<<<<<<< HEAD
-            format: int64
-            type: integer
-          max_sessions:
-            format: int64
-=======
             format: uint64
             type: integer
           max_sessions:
             format: uint64
->>>>>>> ea79b872
             type: integer
           persist:
             type: boolean
@@ -353,17 +346,10 @@
                   enable:
                     type: boolean
                   max_file_size_mbytes:
-<<<<<<< HEAD
-                    format: int64
-                    type: integer
-                  max_size_mbytes:
-                    format: int64
-=======
                     format: uint64
                     type: integer
                   max_size_mbytes:
                     format: uint64
->>>>>>> ea79b872
                     type: integer
                   ttl_seconds:
                     format: int64
@@ -1564,17 +1550,10 @@
               type: string
             type: array
           max_bitrate_mbit:
-<<<<<<< HEAD
-            format: int64
-            type: integer
-          max_sessions:
-            format: int64
-=======
             format: uint64
             type: integer
           max_sessions:
             format: uint64
->>>>>>> ea79b872
             type: integer
           persist:
             type: boolean
@@ -1621,17 +1600,10 @@
                   enable:
                     type: boolean
                   max_file_size_mbytes:
-<<<<<<< HEAD
-                    format: int64
-                    type: integer
-                  max_size_mbytes:
-                    format: int64
-=======
                     format: uint64
                     type: integer
                   max_size_mbytes:
                     format: uint64
->>>>>>> ea79b872
                     type: integer
                   ttl_seconds:
                     format: int64
