--- conflicted
+++ resolved
@@ -2728,11 +2728,7 @@
     put:
       consumes:
       - application/json
-<<<<<<< HEAD
-      description: Replace an existing process
-=======
       description: Replace an existing process.
->>>>>>> aef1b7c9
       operationId: process-3-update
       parameters:
       - description: Process ID
