--- conflicted
+++ resolved
@@ -31,7 +31,6 @@
 	Report() Report
 
 	// ReportHistory returns an array of previews logs
-<<<<<<< HEAD
 	ReportHistory() []ReportHistoryEntry
 
 	// SearchReportHistory returns a list of CreatedAt dates of reports that match the
@@ -40,12 +39,9 @@
 
 	// LastLogline returns the last parsed log line
 	LastLogline() string
-=======
-	ReportHistory() []Report
 
 	// TransferReportHistory transfers the report history to another parser
 	TransferReportHistory(Parser) error
->>>>>>> b3696f49
 }
 
 // Config is the config for the Parser implementation
