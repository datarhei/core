--- conflicted
+++ resolved
@@ -463,23 +463,19 @@
 // @ID process-3-get-report
 // @Produce json
 // @Param id path string true "Process ID"
-<<<<<<< HEAD
 // @Param created_at query int64 false "Select only the report with that created_at date. Unix timestamp, leave empty for any. In combination with exited_at it denotes a range or reports."
 // @Param exited_at query int64 false "Select only the report with that exited_at date. Unix timestamp, leave empty for any. In combination with created_at it denotes a range or reports."
+// @Param domain query string false "Domain to act on"
 // @Success 200 {object} api.ProcessReport
 // @Failure 400 {object} api.Error
-=======
-// @Param domain query string false "Domain to act on"
-// @Success 200 {object} api.ProcessReport
-// @Failure 400 {object} api.Error
-// @Failure 403 {object} api.Error
->>>>>>> f21ca205
+// @Failure 403 {object} api.Error
 // @Failure 404 {object} api.Error
 // @Security ApiKeyAuth
 // @Router /api/v3/process/{id}/report [get]
 func (h *RestreamHandler) GetReport(c echo.Context) error {
+	ctxuser := util.DefaultContext(c, "user", "")
+	domain := util.DefaultQuery(c, "domain", "")
 	id := util.PathParam(c, "id")
-<<<<<<< HEAD
 	createdUnix := util.DefaultQuery(c, "created_at", "")
 	exitedUnix := util.DefaultQuery(c, "exited_at", "")
 
@@ -500,13 +496,10 @@
 		} else {
 			exitedAt = &x
 		}
-=======
-	ctxuser := util.DefaultContext(c, "user", "")
-	domain := util.DefaultQuery(c, "domain", "")
+	}
 
 	if !h.iam.Enforce(ctxuser, domain, "process:"+id, "read") {
 		return api.Err(http.StatusForbidden, "Forbidden")
->>>>>>> f21ca205
 	}
 
 	tid := restream.TaskID{
