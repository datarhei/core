package psutil

import (
	"context"
	"errors"
	"fmt"
	"io"
	"io/fs"
	"math"
	"os"
	"strconv"
	"strings"
	"sync"
	"time"

	"github.com/shirou/gopsutil/v3/cpu"
	"github.com/shirou/gopsutil/v3/disk"
	"github.com/shirou/gopsutil/v3/mem"
	"github.com/shirou/gopsutil/v3/net"
)

var cgroup1Files = []string{
	"cpu/cpu.cfs_quota_us",
	"cpu/cpu.cfs_period_us",
	"cpuacct/cpuacct.usage",
	"memory/memory.limit_in_bytes",
	"memory/memory.usage_in_bytes",
}

var cgroup2Files = []string{
	"cpu.max",
	"cpu.stat",
	"memory.max",
	"memory.current",
}

// https://github.com/netdata/netdata/blob/master/collectors/cgroups.plugin/sys_fs_cgroup.c
// https://access.redhat.com/documentation/en-us/red_hat_enterprise_linux/6/html/resource_management_guide/sec-cpuacct
// https://access.redhat.com/documentation/en-us/red_hat_enterprise_linux/6/html/resource_management_guide/sect-cpu-example_usage
// https://www.kernel.org/doc/html/latest/admin-guide/cgroup-v2.html

var DefaultUtil Util

func init() {
	DefaultUtil, _ = New("/sys/fs/cgroup")
}

type MemoryInfoStat struct {
	Total     uint64
	Available uint64
	Used      uint64
}

type CPUInfoStat struct {
	System float64
	User   float64
	Idle   float64
	Other  float64
}

type cpuTimesStat struct {
	total  float64
	system float64
	user   float64
	idle   float64
	other  float64
}

type Util interface {
	Start()
	Stop()
	CPUCounts(logical bool) (float64, error)
	CPUPercent() (*CPUInfoStat, error)
	DiskUsage(path string) (*disk.UsageStat, error)
	VirtualMemory() (*MemoryInfoStat, error)
	NetIOCounters(pernic bool) ([]net.IOCountersStat, error)
	Process(pid int32) (Process, error)
}

type util struct {
	root fs.FS

	cpuLimit   uint64  // Max. allowed CPU time in nanoseconds per second
	ncpu       float64 // Actual available CPUs
	hasCgroup  bool
	cgroupType int

	stopTicker context.CancelFunc
	startOnce  sync.Once
	stopOnce   sync.Once

	lock             sync.RWMutex
	statCurrent      cpuTimesStat
	statCurrentTime  time.Time
	statPrevious     cpuTimesStat
	statPreviousTime time.Time
}

// New returns a new util, it will be started automatically
func New(root string) (Util, error) {
	u := &util{
		root: os.DirFS(root),
	}

	u.cgroupType = u.detectCgroupVersion()
	if u.cgroupType != 0 {
		u.hasCgroup = true
	}

	if u.hasCgroup {
		u.cpuLimit, u.ncpu = u.cgroupCPULimit(u.cgroupType)
	}

	if u.ncpu == 0 {
		var err error
		u.ncpu, err = u.CPUCounts(true)
		if err != nil {
			return nil, err
		}
	}

	u.stopOnce.Do(func() {})

	u.Start()

	return u, nil
}

func (u *util) Start() {
	u.startOnce.Do(func() {
		ctx, cancel := context.WithCancel(context.Background())
		u.stopTicker = cancel

		go u.tick(ctx, time.Second)
	})
}

func (u *util) Stop() {
	u.stopOnce.Do(func() {
		u.stopTicker()

		u.startOnce = sync.Once{}
	})
}

func (u *util) detectCgroupVersion() int {
	f, err := u.root.Open(".")
	if err != nil {
		// no cgroup available
		return 0
	}

	f.Close()

	for _, file := range cgroup1Files {
		if f, err := u.root.Open(file); err == nil {
			f.Close()
			return 1
		}
	}

	for _, file := range cgroup2Files {
		if f, err := u.root.Open(file); err == nil {
			f.Close()
			return 2
		}
	}

	return 0
}

func (u *util) cgroupCPULimit(version int) (uint64, float64) {
	if version == 1 {
		lines, err := u.readFile("cpu/cpu.cfs_quota_us")
		if err != nil {
			return 0, 0
		}

		quota, err := strconv.ParseFloat(lines[0], 64) // microseconds
		if err != nil {
			return 0, 0
		}

		if quota > 0 {
			lines, err := u.readFile("cpu/cpu.cfs_period_us")
			if err != nil {
				return 0, 0
			}

			period, err := strconv.ParseFloat(lines[0], 64) // microseconds
			if err != nil {
				return 0, 0
			}

			return uint64(1e6/period*quota) * 1e3, quota / period // nanoseconds
		}
	} else if version == 2 {
		lines, err := u.readFile("cpu.max")
		if err != nil {
			return 0, 0
		}

		if strings.HasPrefix(lines[0], "max") {
			return 0, 0
		}

		fields := strings.Split(lines[0], " ")
		if len(fields) != 2 {
			return 0, 0
		}

		quota, err := strconv.ParseFloat(fields[0], 64) // microseconds
		if err != nil {
			return 0, 0
		}

		period, err := strconv.ParseFloat(fields[1], 64) // microseconds
		if err != nil {
			return 0, 0
		}

		return uint64(1e6/period*quota) * 1e3, quota / period // nanoseconds
	}

	return 0, 0
}

func (u *util) tick(ctx context.Context, interval time.Duration) {
	ticker := time.NewTicker(interval)
	defer ticker.Stop()

	for {
		select {
		case <-ctx.Done():
			return
		case t := <-ticker.C:
			stat := u.collect()

			u.lock.Lock()
			u.statPrevious, u.statCurrent = u.statCurrent, stat
			u.statPreviousTime, u.statCurrentTime = u.statCurrentTime, t
			u.lock.Unlock()
		}
	}
}

func (u *util) collect() cpuTimesStat {
	stat, err := u.cpuTimes()
	if err != nil {
		return cpuTimesStat{
			total: float64(time.Now().Unix()),
			idle:  float64(time.Now().Unix()),
		}
	}

	return *stat
}

func (u *util) CPUCounts(logical bool) (float64, error) {
	if u.hasCgroup && u.ncpu > 0 {
		return u.ncpu, nil
	}

	ncpu, err := cpu.Counts(logical)
	if err != nil {
		return 0, err
	}

	return float64(ncpu), nil
}

func CPUCounts(logical bool) (float64, error) {
	return DefaultUtil.CPUCounts(logical)
}

func (u *util) cpuTimes() (*cpuTimesStat, error) {
	if u.hasCgroup && u.cpuLimit > 0 {
		if stat, err := u.cgroupCPUTimes(u.cgroupType); err == nil {
			return stat, nil
		}
	}

	times, err := cpu.Times(false)
	if err != nil {
		return nil, err
	}

	if len(times) == 0 {
		return nil, errors.New("cpu.Times() returned an empty slice")
	}

	s := &cpuTimesStat{
<<<<<<< HEAD
		total: times[0].User + times[0].System + times[0].Idle + times[0].Nice + times[0].Iowait + times[0].Irq +
			times[0].Softirq + times[0].Steal + times[0].Guest + times[0].GuestNice,
=======
		total:  cpuTotal(&times[0]),
>>>>>>> aef1b7c9
		system: times[0].System,
		user:   times[0].User,
		idle:   times[0].Idle,
	}

	s.other = s.total - s.system - s.user - s.idle

	return s, nil
}

func (u *util) CPUPercent() (*CPUInfoStat, error) {
	var total float64

	u.lock.RLock()
	defer u.lock.RUnlock()

	if u.hasCgroup && u.cpuLimit > 0 {
		total = float64(u.cpuLimit) * (u.statCurrentTime.Sub(u.statPreviousTime)).Seconds()
	} else {
		total = (u.statCurrent.total - u.statPrevious.total)
	}

	s := &CPUInfoStat{
		System: 0,
		User:   0,
		Idle:   100,
		Other:  0,
	}

	if total == 0 {
		return s, nil
	}

	s.System = 100 * (u.statCurrent.system - u.statPrevious.system) / total
	s.User = 100 * (u.statCurrent.user - u.statPrevious.user) / total
	s.Idle = 100 * (u.statCurrent.idle - u.statPrevious.idle) / total
	s.Other = 100 * (u.statCurrent.other - u.statPrevious.other) / total

	if u.hasCgroup && u.cpuLimit > 0 {
		s.Idle = 100 - s.User - s.System
	}

	return s, nil
}

func CPUPercent() (*CPUInfoStat, error) {
	return DefaultUtil.CPUPercent()
}

func (u *util) cgroupCPUTimes(version int) (*cpuTimesStat, error) {
	info := &cpuTimesStat{}

	if version == 1 {
		lines, err := u.readFile("cpuacct/cpuacct.usage")
		if err != nil {
			return nil, err
		}

		usage, err := strconv.ParseFloat(lines[0], 64) // nanoseconds
		if err != nil {
			return nil, err
		}

		info.system = usage
	} else if version == 2 {
		lines, err := u.readFile("cpu.stat")
		if err != nil {
			return nil, err
		}

		var usage float64

		if _, err := fmt.Sscanf(lines[0], "usage_usec %f", &usage); err != nil {
			return nil, err
		}

		info.system = usage * 1e3 // convert to nanoseconds
	}

	return info, nil
}

func (u *util) DiskUsage(path string) (*disk.UsageStat, error) {
	return disk.Usage(path)
}

func DiskUsage(path string) (*disk.UsageStat, error) {
	return DefaultUtil.DiskUsage(path)
}

func (u *util) VirtualMemory() (*MemoryInfoStat, error) {
	info, err := mem.VirtualMemory()
	if err != nil {
		return nil, err
	}

	if u.hasCgroup {
		if cginfo, err := u.cgroupVirtualMemory(u.cgroupType); err == nil {
			// if total is a huge garbage number, then there are no limits set
			if cginfo.Total <= info.Total {
				return cginfo, nil
			}
		}
	}

	return &MemoryInfoStat{
		Total:     info.Total,
		Available: info.Available,
		Used:      info.Used,
	}, nil
}

func VirtualMemory() (*MemoryInfoStat, error) {
	return DefaultUtil.VirtualMemory()
}

func (u *util) cgroupVirtualMemory(version int) (*MemoryInfoStat, error) {
	info := &MemoryInfoStat{}

	if version == 1 {
		lines, err := u.readFile("memory/memory.limit_in_bytes")
		if err != nil {
			return nil, err
		}

		total, err := strconv.ParseUint(lines[0], 10, 64)
		if err != nil {
			return nil, err
		}

		lines, err = u.readFile("memory/memory.usage_in_bytes")
		if err != nil {
			return nil, err
		}

		used, err := strconv.ParseUint(lines[0], 10, 64)
		if err != nil {
			return nil, err
		}

		info.Total = total
		info.Available = total - used
		info.Used = used
	} else if version == 2 {
		lines, err := u.readFile("memory.max")
		if err != nil {
			return nil, err
		}

		total, err := strconv.ParseUint(lines[0], 10, 64)
		if err != nil {
			total = uint64(math.MaxUint64)
		}

		lines, err = u.readFile("memory.current")
		if err != nil {
			return nil, err
		}

		used, err := strconv.ParseUint(lines[0], 10, 64)
		if err != nil {
			return nil, err
		}

		info.Total = total
		info.Available = total - used
		info.Used = used
	}

	return info, nil
}

func (u *util) NetIOCounters(pernic bool) ([]net.IOCountersStat, error) {
	return net.IOCounters(pernic)
}

func NetIOCounters(pernic bool) ([]net.IOCountersStat, error) {
	return DefaultUtil.NetIOCounters(pernic)
}

func (u *util) readFile(path string) ([]string, error) {
	file, err := u.root.Open(path)
	if err != nil {
		return nil, err
	}

	data := []byte{}
	buf := make([]byte, 20148)
	for {
		n, err := file.Read(buf)

		if n > 0 {
			data = append(data, buf[:n]...)
		}

		if err == io.EOF {
			break
		} else if err != nil {
			return nil, err
		}
	}

	lines := strings.Split(string(data), "\n")

	for i, line := range lines {
		lines[i] = strings.TrimSpace(line)
	}

	return lines, nil
}

func cpuTotal(c *cpu.TimesStat) float64 {
	return c.User + c.System + c.Idle + c.Nice + c.Iowait + c.Irq +
		c.Softirq + c.Steal + c.Guest + c.GuestNice
}<|MERGE_RESOLUTION|>--- conflicted
+++ resolved
@@ -290,12 +290,7 @@
 	}
 
 	s := &cpuTimesStat{
-<<<<<<< HEAD
-		total: times[0].User + times[0].System + times[0].Idle + times[0].Nice + times[0].Iowait + times[0].Irq +
-			times[0].Softirq + times[0].Steal + times[0].Guest + times[0].GuestNice,
-=======
 		total:  cpuTotal(&times[0]),
->>>>>>> aef1b7c9
 		system: times[0].System,
 		user:   times[0].User,
 		idle:   times[0].Idle,
