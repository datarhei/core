package app

import (
	"github.com/datarhei/core/v16/process"
)

type ConfigIOCleanup struct {
	Pattern       string
	MaxFiles      uint
	MaxFileAge    uint
	PurgeOnDelete bool
}

type ConfigIO struct {
	ID      string
	Address string
	Options []string
	Cleanup []ConfigIOCleanup
}

func (io ConfigIO) Clone() ConfigIO {
	clone := ConfigIO{
		ID:      io.ID,
		Address: io.Address,
	}

	clone.Options = make([]string, len(io.Options))
	copy(clone.Options, io.Options)

	clone.Cleanup = make([]ConfigIOCleanup, len(io.Cleanup))
	copy(clone.Cleanup, io.Cleanup)

	return clone
}

type Config struct {
<<<<<<< HEAD
	ID             string     `json:"id"`
	Reference      string     `json:"reference"`
	FFVersion      string     `json:"ffversion"`
	Input          []ConfigIO `json:"input"`
	Output         []ConfigIO `json:"output"`
	Options        []string   `json:"options"`
	Reconnect      bool       `json:"reconnect"`
	ReconnectDelay uint64     `json:"reconnect_delay_seconds"` // seconds
	Autostart      bool       `json:"autostart"`
	StaleTimeout   uint64     `json:"stale_timeout_seconds"` // seconds
	LimitCPU       float64    `json:"limit_cpu_usage"`       // percent 0-100
	LimitMemory    uint64     `json:"limit_memory_bytes"`    // bytes
	LimitWaitFor   uint64     `json:"limit_waitfor_seconds"` // seconds
=======
	ID             string
	Reference      string
	Owner          string
	Domain         string
	FFVersion      string
	Input          []ConfigIO
	Output         []ConfigIO
	Options        []string
	Reconnect      bool
	ReconnectDelay uint64 // seconds
	Autostart      bool
	StaleTimeout   uint64  // seconds
	LimitCPU       float64 // percent
	LimitMemory    uint64  // bytes
	LimitWaitFor   uint64  // seconds
>>>>>>> 930b84b5
}

func (config *Config) Clone() *Config {
	clone := &Config{
		ID:             config.ID,
		Reference:      config.Reference,
		Owner:          config.Owner,
		Domain:         config.Domain,
		FFVersion:      config.FFVersion,
		Reconnect:      config.Reconnect,
		ReconnectDelay: config.ReconnectDelay,
		Autostart:      config.Autostart,
		StaleTimeout:   config.StaleTimeout,
		LimitCPU:       config.LimitCPU,
		LimitMemory:    config.LimitMemory,
		LimitWaitFor:   config.LimitWaitFor,
	}

	clone.Input = make([]ConfigIO, len(config.Input))
	for i, io := range config.Input {
		clone.Input[i] = io.Clone()
	}

	clone.Output = make([]ConfigIO, len(config.Output))
	for i, io := range config.Output {
		clone.Output[i] = io.Clone()
	}

	clone.Options = make([]string, len(config.Options))
	copy(clone.Options, config.Options)

	return clone
}

// CreateCommand created the FFmpeg command from this config.
func (config *Config) CreateCommand() []string {
	var command []string

	// Copy global options
	command = append(command, config.Options...)

	for _, input := range config.Input {
		// Add the resolved input to the process command
		command = append(command, input.Options...)
		command = append(command, "-i", input.Address)
	}

	for _, output := range config.Output {
		// Add the resolved output to the process command
		command = append(command, output.Options...)
		command = append(command, output.Address)
	}

	return command
}

type Process struct {
	ID        string
	Owner     string
	Domain    string
	Reference string
	Config    *Config
	CreatedAt int64
	UpdatedAt int64
	Order     string
}

func (process *Process) Clone() *Process {
	clone := &Process{
		ID:        process.ID,
		Owner:     process.Owner,
		Domain:    process.Domain,
		Reference: process.Reference,
		Config:    process.Config.Clone(),
		CreatedAt: process.CreatedAt,
		UpdatedAt: process.UpdatedAt,
		Order:     process.Order,
	}

	return clone
}

type ProcessStates struct {
	Finished  uint64
	Starting  uint64
	Running   uint64
	Finishing uint64
	Failed    uint64
	Killed    uint64
}

func (p *ProcessStates) Marshal(s process.States) {
	p.Finished = s.Finished
	p.Starting = s.Starting
	p.Running = s.Running
	p.Finishing = s.Finishing
	p.Failed = s.Failed
	p.Killed = s.Killed
}

type State struct {
	Order     string        // Current order, e.g. "start", "stop"
	State     string        // Current state, e.g. "running"
	States    ProcessStates // Cumulated process states
	Time      int64         // Unix timestamp of last status change
	Duration  float64       // Runtime in seconds since last status change
	Reconnect float64       // Seconds until next reconnect, negative if not reconnecting
	LastLog   string        // Last recorded line from the process
	Progress  Progress      // Progress data of the process
	Memory    uint64        // Current memory consumption in bytes
	CPU       float64       // Current CPU consumption in percent
	Command   []string      // ffmpeg command line parameters
}<|MERGE_RESOLUTION|>--- conflicted
+++ resolved
@@ -34,21 +34,6 @@
 }
 
 type Config struct {
-<<<<<<< HEAD
-	ID             string     `json:"id"`
-	Reference      string     `json:"reference"`
-	FFVersion      string     `json:"ffversion"`
-	Input          []ConfigIO `json:"input"`
-	Output         []ConfigIO `json:"output"`
-	Options        []string   `json:"options"`
-	Reconnect      bool       `json:"reconnect"`
-	ReconnectDelay uint64     `json:"reconnect_delay_seconds"` // seconds
-	Autostart      bool       `json:"autostart"`
-	StaleTimeout   uint64     `json:"stale_timeout_seconds"` // seconds
-	LimitCPU       float64    `json:"limit_cpu_usage"`       // percent 0-100
-	LimitMemory    uint64     `json:"limit_memory_bytes"`    // bytes
-	LimitWaitFor   uint64     `json:"limit_waitfor_seconds"` // seconds
-=======
 	ID             string
 	Reference      string
 	Owner          string
@@ -64,7 +49,6 @@
 	LimitCPU       float64 // percent
 	LimitMemory    uint64  // bytes
 	LimitWaitFor   uint64  // seconds
->>>>>>> 930b84b5
 }
 
 func (config *Config) Clone() *Config {
