--- conflicted
+++ resolved
@@ -26,17 +26,10 @@
 
 	ffmpeg, err := ffmpeg.New(ffmpeg.Config{
 		Binary:           binary,
-<<<<<<< HEAD
-		Portrange:        portrange,
-		ValidatorInput:   validatorIn,
-		ValidatorOutput:  validatorOut,
-		LogHistoryLength: 3,
-=======
 		LogHistoryLength: 3,
 		Portrange:        portrange,
 		ValidatorInput:   validatorIn,
 		ValidatorOutput:  validatorOut,
->>>>>>> b3696f49
 	})
 	if err != nil {
 		return nil, err
@@ -527,9 +520,6 @@
 
 	rs.StartProcess(process.ID)
 	time.Sleep(3 * time.Second)
-	rs.StopProcess(process.ID)
-
-	rs.StartProcess(process.ID)
 	rs.StopProcess(process.ID)
 
 	log, _ := rs.GetProcessLog(process.ID)
