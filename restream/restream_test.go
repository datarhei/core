--- conflicted
+++ resolved
@@ -17,11 +17,8 @@
 	"github.com/datarhei/core/v16/restream/app"
 	rfs "github.com/datarhei/core/v16/restream/fs"
 	"github.com/datarhei/core/v16/restream/replace"
-<<<<<<< HEAD
+	"github.com/datarhei/core/v16/restream/rewrite"
 	"github.com/lestrrat-go/strftime"
-=======
-	"github.com/datarhei/core/v16/restream/rewrite"
->>>>>>> f21ca205
 
 	"github.com/stretchr/testify/require"
 )
@@ -43,20 +40,17 @@
 		return nil, err
 	}
 
-<<<<<<< HEAD
 	memfs, err := fs.NewMemFilesystem(fs.MemConfig{})
-=======
-	dummyfs, err := fs.NewMemFilesystem(fs.MemConfig{})
 	if err != nil {
 		return nil, err
 	}
 
-	policyAdapter, err := iamaccess.NewJSONAdapter(dummyfs, "./policy.json", nil)
+	policyAdapter, err := iamaccess.NewJSONAdapter(memfs, "./policy.json", nil)
 	if err != nil {
 		return nil, err
 	}
 
-	identityAdapter, err := iamidentity.NewJSONAdapter(dummyfs, "./users.json", nil)
+	identityAdapter, err := iamidentity.NewJSONAdapter(memfs, "./users.json", nil)
 	if err != nil {
 		return nil, err
 	}
@@ -78,22 +72,16 @@
 	iam.AddPolicy("$anon", "$none", "process:*", []string{"CREATE", "GET", "DELETE", "UPDATE", "COMMAND", "PROBE", "METADATA", "PLAYOUT"})
 
 	rewriter, err := rewrite.New(rewrite.Config{})
->>>>>>> f21ca205
 	if err != nil {
 		return nil, err
 	}
 
 	rs, err := New(Config{
-<<<<<<< HEAD
 		FFmpeg:      ffmpeg,
 		Replace:     replacer,
 		Filesystems: []fs.Filesystem{memfs},
-=======
-		FFmpeg:  ffmpeg,
-		Replace: replacer,
-		Rewrite: rewriter,
-		IAM:     iam,
->>>>>>> f21ca205
+		Rewrite:     rewriter,
+		IAM:         iam,
 	})
 	if err != nil {
 		return nil, err
@@ -322,17 +310,19 @@
 	require.NotNil(t, p)
 	p.ID = "process1"
 
+	tid1 := TaskID{ID: p.ID}
+
 	err = rs.AddProcess(p)
 	require.Equal(t, nil, err)
 
-	rs.StartProcess(p.ID)
+	rs.StartProcess(tid1)
 
 	require.Eventually(t, func() bool {
-		state, _ := rs.GetProcessState(p.ID)
+		state, _ := rs.GetProcessState(tid1)
 		return state.State == "running"
 	}, 10*time.Second, time.Second)
 
-	log, err := rs.GetProcessLog(p.ID)
+	log, err := rs.GetProcessLog(tid1)
 	require.NoError(t, err)
 
 	require.Equal(t, 0, len(log.History))
@@ -341,26 +331,28 @@
 	require.NotNil(t, p)
 
 	p.ID = "process2"
-	err = rs.UpdateProcess("process1", p)
-	require.NoError(t, err)
-
-	_, err = rs.GetProcess(p.ID)
-	require.NoError(t, err)
-
-	state, _ := rs.GetProcessState(p.ID)
+	err = rs.UpdateProcess(tid1, p)
+	require.NoError(t, err)
+
+	tid2 := TaskID{ID: p.ID}
+
+	_, err = rs.GetProcess(tid2)
+	require.NoError(t, err)
+
+	state, _ := rs.GetProcessState(tid2)
 	require.Equal(t, "start", state.Order)
 
 	require.Eventually(t, func() bool {
-		state, _ := rs.GetProcessState(p.ID)
+		state, _ := rs.GetProcessState(tid2)
 		return state.State == "running"
 	}, 10*time.Second, time.Second)
 
-	log, err = rs.GetProcessLog(p.ID)
+	log, err = rs.GetProcessLog(tid2)
 	require.NoError(t, err)
 
 	require.Equal(t, 1, len(log.History))
 
-	err = rs.StopProcess(p.ID)
+	err = rs.StopProcess(tid2)
 	require.NoError(t, err)
 }
 
@@ -549,14 +541,16 @@
 	process := getDummyProcess()
 	process.LogPatterns = []string{"libx264"}
 
+	tid := TaskID{ID: process.ID}
+
 	rs.AddProcess(process)
-	rs.StartProcess(process.ID)
+	rs.StartProcess(tid)
 
 	time.Sleep(3 * time.Second)
 
-	rs.StopProcess(process.ID)
-
-	log, err := rs.GetProcessLog(process.ID)
+	rs.StopProcess(tid)
+
+	log, err := rs.GetProcessLog(tid)
 	require.NoError(t, err)
 
 	require.Equal(t, 1, len(log.History))
@@ -655,14 +649,7 @@
 	time.Sleep(3 * time.Second)
 	rs.StopProcess(tid)
 
-<<<<<<< HEAD
-	log, _ := rs.GetProcessLog(process.ID)
-=======
-	rs.StartProcess(tid)
-	rs.StopProcess(tid)
-
 	log, _ := rs.GetProcessLog(tid)
->>>>>>> f21ca205
 
 	require.Equal(t, 1, len(log.History))
 
@@ -715,12 +702,8 @@
 	_, err = rs.GetPlayout(tid, "foobar")
 	require.NotEqual(t, nil, err, "playout of non-existing input should error")
 
-<<<<<<< HEAD
-	addr, err := rs.GetPlayout(process.ID, process.Input[0].ID)
-	require.NoError(t, err)
-=======
-	addr, _ := rs.GetPlayout(tid, process.Input[0].ID)
->>>>>>> f21ca205
+	addr, err := rs.GetPlayout(tid, process.Input[0].ID)
+	require.NoError(t, err)
 	require.NotEqual(t, 0, len(addr), "the playout address should not be empty if a port range is given")
 	require.Equal(t, "127.0.0.1:3000", addr, "the playout address should be 127.0.0.1:3000")
 }
@@ -741,21 +724,21 @@
 	require.Equal(t, "foobar", matches["id"])
 	require.Equal(t, "foo", matches["output"])
 
-	matches, err = parseAddressReference("#foobar:group=foo")
+	matches, err = parseAddressReference("#foobar:domain=foo")
 	require.NoError(t, err)
 	require.Equal(t, "foobar", matches["id"])
-	require.Equal(t, "foo", matches["group"])
+	require.Equal(t, "foo", matches["domain"])
 
 	matches, err = parseAddressReference("#foobar:nothing=foo:output=bar")
 	require.NoError(t, err)
 	require.Equal(t, "foobar:nothing=foo", matches["id"])
 	require.Equal(t, "bar", matches["output"])
 
-	matches, err = parseAddressReference("#foobar:output=foo:group=bar")
+	matches, err = parseAddressReference("#foobar:output=foo:domain=bar")
 	require.NoError(t, err)
 	require.Equal(t, "foobar", matches["id"])
 	require.Equal(t, "foo", matches["output"])
-	require.Equal(t, "bar", matches["group"])
+	require.Equal(t, "bar", matches["domain"])
 }
 
 func TestAddressReference(t *testing.T) {
@@ -1419,21 +1402,23 @@
 	process.Autostart = false
 	process.Reconnect = true
 
+	tid := TaskID{ID: process.ID}
+
 	err = rs.AddProcess(process)
 	require.NoError(t, err)
 
-	err = rs.StartProcess("process")
+	err = rs.StartProcess(tid)
 	require.NoError(t, err)
 
 	time.Sleep(5 * time.Second)
 
-	log, err := rs.GetProcessLog("process")
+	log, err := rs.GetProcessLog(tid)
 	require.NoError(t, err)
 
 	require.Equal(t, 1, len(log.Matches))
 	require.Equal(t, "[libx264 @ 0x7fa96a800600] using cpu capabilities: MMX2 SSE2Fast SSSE3 SSE4.2 AVX FMA3 BMI2 AVX2", log.Matches[0])
 
-	err = rs.StopProcess("process")
+	err = rs.StopProcess(tid)
 	require.NoError(t, err)
 }
 
