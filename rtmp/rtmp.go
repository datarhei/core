--- conflicted
+++ resolved
@@ -6,6 +6,7 @@
 	"fmt"
 	"net"
 	"net/url"
+	"path/filepath"
 	"strings"
 	"sync"
 	"time"
@@ -28,145 +29,6 @@
 	format.RegisterAll()
 }
 
-<<<<<<< HEAD
-=======
-type client struct {
-	conn      *rtmp.Conn
-	id        string
-	createdAt time.Time
-
-	txbytes uint64
-	rxbytes uint64
-
-	collector session.Collector
-
-	cancel context.CancelFunc
-}
-
-func newClient(conn *rtmp.Conn, id string, collector session.Collector) *client {
-	c := &client{
-		conn:      conn,
-		id:        id,
-		createdAt: time.Now(),
-
-		collector: collector,
-	}
-
-	var ctx context.Context
-	ctx, c.cancel = context.WithCancel(context.Background())
-
-	go c.ticker(ctx)
-
-	return c
-}
-
-func (c *client) ticker(ctx context.Context) {
-	ticker := time.NewTicker(1 * time.Second)
-	defer ticker.Stop()
-
-	for {
-		select {
-		case <-ctx.Done():
-			return
-		case <-ticker.C:
-			txbytes := c.conn.TxBytes()
-			rxbytes := c.conn.RxBytes()
-
-			c.collector.Ingress(c.id, int64(rxbytes-c.rxbytes))
-			c.collector.Egress(c.id, int64(txbytes-c.txbytes))
-
-			c.txbytes = txbytes
-			c.rxbytes = rxbytes
-		}
-	}
-}
-
-func (c *client) Close() {
-	c.cancel()
-}
-
-// channel represents a stream that is sent to the server
-type channel struct {
-	// The packet queue for the stream
-	queue *pubsub.Queue
-
-	// The metadata of the stream
-	metadata flvio.AMFMap
-
-	// Whether the stream has an audio track
-	hasAudio bool
-
-	// Whether the stream has a video track
-	hasVideo bool
-
-	collector session.Collector
-	path      string
-	reference string
-
-	publisher  *client
-	subscriber map[string]*client
-	lock       sync.RWMutex
-}
-
-func newChannel(conn *rtmp.Conn, reference string, collector session.Collector) *channel {
-	ch := &channel{
-		path:       conn.URL.Path,
-		reference:  reference,
-		publisher:  newClient(conn, conn.URL.Path, collector),
-		subscriber: make(map[string]*client),
-		collector:  collector,
-	}
-
-	addr := conn.NetConn().RemoteAddr().String()
-	ip, _, _ := net.SplitHostPort(addr)
-
-	if collector.IsCollectableIP(ip) {
-		collector.RegisterAndActivate(ch.path, ch.reference, "publish:"+ch.path, addr)
-	}
-
-	return ch
-}
-
-func (ch *channel) Close() {
-	if ch.publisher == nil {
-		return
-	}
-
-	ch.publisher.Close()
-	ch.publisher = nil
-
-	ch.queue.Close()
-}
-
-func (ch *channel) AddSubscriber(conn *rtmp.Conn) string {
-	addr := conn.NetConn().RemoteAddr().String()
-	ip, _, _ := net.SplitHostPort(addr)
-
-	client := newClient(conn, addr, ch.collector)
-
-	if ch.collector.IsCollectableIP(ip) {
-		ch.collector.RegisterAndActivate(addr, ch.reference, "play:"+ch.path, addr)
-	}
-
-	ch.lock.Lock()
-	ch.subscriber[addr] = client
-	ch.lock.Unlock()
-
-	return addr
-}
-
-func (ch *channel) RemoveSubscriber(id string) {
-	ch.lock.Lock()
-	defer ch.lock.Unlock()
-
-	client := ch.subscriber[id]
-	if client != nil {
-		delete(ch.subscriber, id)
-		client.Close()
-	}
-}
-
->>>>>>> f60d0996
 // Config for a new RTMP server
 type Config struct {
 	// Logger. Optional.
@@ -488,17 +350,10 @@
 
 	ch := s.channels[u.Path]
 	if ch == nil {
-		reference := strings.TrimPrefix(strings.TrimSuffix(conn.URL.Path, filepath.Ext(conn.URL.Path)), s.app+"/")
+		reference := strings.TrimPrefix(strings.TrimSuffix(u.Path, filepath.Ext(u.Path)), s.app+"/")
 
 		// Create a new channel
-<<<<<<< HEAD
-		ch = newChannel(src, u, remote, streams, isProxy, s.collector)
-=======
-		ch = newChannel(conn, reference, s.collector)
-		ch.metadata = conn.GetMetaData()
-		ch.queue = pubsub.NewQueue()
->>>>>>> f60d0996
-		ch.queue.WriteHeader(streams)
+		ch = newChannel(src, u, reference, remote, streams, isProxy, s.collector)
 
 		for _, stream := range streams {
 			typ := stream.Type()
