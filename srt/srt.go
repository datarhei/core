--- conflicted
+++ resolved
@@ -9,11 +9,8 @@
 	"sync"
 	"time"
 
-<<<<<<< HEAD
 	"github.com/datarhei/core/v16/cluster/proxy"
-=======
 	"github.com/datarhei/core/v16/iam"
->>>>>>> 930b84b5
 	"github.com/datarhei/core/v16/log"
 	"github.com/datarhei/core/v16/session"
 	"github.com/datarhei/core/v16/srt/url"
@@ -44,11 +41,9 @@
 
 	SRTLogTopics []string
 
-<<<<<<< HEAD
 	Proxy proxy.ProxyReader
-=======
+
 	IAM iam.IAM
->>>>>>> 930b84b5
 }
 
 // Server represents a SRT server
@@ -85,11 +80,9 @@
 	srtlog          map[string]*ring.Ring // Per logtopic a dedicated ring buffer
 	srtlogLock      sync.RWMutex
 
-<<<<<<< HEAD
 	proxy proxy.ProxyReader
-=======
+
 	iam iam.IAM
->>>>>>> 930b84b5
 }
 
 func New(config Config) (Server, error) {
@@ -283,111 +276,6 @@
 	}).Log(message)
 }
 
-<<<<<<< HEAD
-type streamInfo struct {
-	mode     string
-	resource string
-	token    string
-}
-
-// parseStreamId parses a streamid of the form "#!:key=value,key=value,..." and
-// returns a streamInfo. In case the stream couldn't be parsed, an error is returned.
-func parseStreamId(streamid string) (streamInfo, error) {
-	si := streamInfo{}
-
-	if strings.HasPrefix(streamid, "#!:") {
-		return parseOldStreamId(streamid)
-	}
-
-	re := regexp.MustCompile(`,(token|mode):(.+)`)
-
-	results := map[string]string{}
-
-	idEnd := -1
-	value := streamid
-	key := ""
-
-	for {
-		matches := re.FindStringSubmatchIndex(value)
-		if matches == nil {
-			break
-		}
-
-		if idEnd < 0 {
-			idEnd = matches[2] - 1
-		}
-
-		if len(key) != 0 {
-			results[key] = value[:matches[2]-1]
-		}
-
-		key = value[matches[2]:matches[3]]
-		value = value[matches[4]:matches[5]]
-
-		results[key] = value
-	}
-
-	if idEnd < 0 {
-		idEnd = len(streamid)
-	}
-
-	si.resource = streamid[:idEnd]
-	if token, ok := results["token"]; ok {
-		si.token = token
-	}
-
-	if mode, ok := results["mode"]; ok {
-		si.mode = mode
-	} else {
-		si.mode = "request"
-	}
-
-	return si, nil
-}
-
-func parseOldStreamId(streamid string) (streamInfo, error) {
-	si := streamInfo{}
-
-	if !strings.HasPrefix(streamid, "#!:") {
-		return si, fmt.Errorf("unknown streamid format")
-	}
-
-	streamid = strings.TrimPrefix(streamid, "#!:")
-
-	kvs := strings.Split(streamid, ",")
-
-	splitFn := func(s, sep string) (string, string, error) {
-		splitted := strings.SplitN(s, sep, 2)
-
-		if len(splitted) != 2 {
-			return "", "", fmt.Errorf("invalid key/value pair")
-		}
-
-		return splitted[0], splitted[1], nil
-	}
-
-	for _, kv := range kvs {
-		key, value, err := splitFn(kv, "=")
-		if err != nil {
-			continue
-		}
-
-		switch key {
-		case "m":
-			si.mode = value
-		case "r":
-			si.resource = value
-		case "token":
-			si.token = value
-		default:
-		}
-	}
-
-	return si, nil
-}
-
-=======
->>>>>>> 930b84b5
 func (s *server) handleConnect(req srt.ConnRequest) srt.ConnType {
 	mode := srt.REJECT
 	client := req.RemoteAddr()
@@ -437,8 +325,64 @@
 		return srt.REJECT
 	}
 
-<<<<<<< HEAD
+	domain := s.findDomainFromPlaypath(si.Resource)
+	resource := "srt:" + si.Resource
+	action := "PLAY"
+	if mode == srt.PUBLISH {
+		action = "PUBLISH"
+	}
+
+	if !s.iam.Enforce(identity, domain, resource, action) {
+		s.log("PUBLISH", "FORBIDDEN", si.Resource, "access denied", client)
+		return srt.REJECT
+	}
+
 	return mode
+}
+
+func (s *server) handlePublish(conn srt.Conn) {
+	s.publish(conn, false)
+}
+
+func (s *server) publish(conn srt.Conn, isProxy bool) error {
+	streamId := conn.StreamId()
+	client := conn.RemoteAddr()
+
+	si, _ := url.ParseStreamId(streamId)
+
+	// Look for the stream
+	s.lock.Lock()
+	ch := s.channels[si.Resource]
+	if ch == nil {
+		ch = newChannel(conn, si.Resource, isProxy, s.collector)
+		s.channels[si.Resource] = ch
+	} else {
+		ch = nil
+	}
+	s.lock.Unlock()
+
+	if ch == nil {
+		s.log("PUBLISH", "CONFLICT", si.Resource, "already publishing", client)
+		conn.Close()
+		return fmt.Errorf("already publishing this resource")
+	}
+
+	s.log("PUBLISH", "START", si.Resource, "", client)
+
+	// Blocks until connection closes
+	ch.pubsub.Publish(conn)
+
+	s.lock.Lock()
+	delete(s.channels, si.Resource)
+	s.lock.Unlock()
+
+	ch.Close()
+
+	s.log("PUBLISH", "STOP", si.Resource, "", client)
+
+	conn.Close()
+
+	return nil
 }
 
 func (s *server) handleSubscribe(conn srt.Conn) {
@@ -447,18 +391,18 @@
 	streamId := conn.StreamId()
 	client := conn.RemoteAddr()
 
-	si, _ := parseStreamId(streamId)
+	si, _ := url.ParseStreamId(streamId)
 
 	// Look for the stream locally
 	s.lock.RLock()
-	ch := s.channels[si.resource]
+	ch := s.channels[si.Resource]
 	s.lock.RUnlock()
 
 	if ch == nil {
 		// Check in the cluster for the stream and proxy it
-		srturl, err := s.proxy.GetURL("srt:" + si.resource)
+		srturl, err := s.proxy.GetURL("srt:" + si.Resource)
 		if err != nil {
-			s.log("SUBSCRIBE", "NOTFOUND", si.resource, "no publisher for this resource found", client)
+			s.log("SUBSCRIBE", "NOTFOUND", si.Resource, "no publisher for this resource found", client)
 			return
 		}
 
@@ -467,13 +411,13 @@
 		host, err := config.UnmarshalURL(srturl)
 		if err != nil {
 			s.logger.Error().WithField("address", srturl).WithError(err).Log("Parsing proxy address failed")
-			s.log("SUBSCRIBE", "NOTFOUND", si.resource, "no publisher for this resource found", client)
+			s.log("SUBSCRIBE", "NOTFOUND", si.Resource, "no publisher for this resource found", client)
 			return
 		}
 		src, err := srt.Dial("srt", host, config)
 		if err != nil {
 			s.logger.Error().WithField("address", srturl).WithError(err).Log("Proxying address failed")
-			s.log("SUBSCRIBE", "NOTFOUND", si.resource, "no publisher for this resource found", client)
+			s.log("SUBSCRIBE", "NOTFOUND", si.Resource, "no publisher for this resource found", client)
 			return
 		}
 
@@ -499,7 +443,7 @@
 
 		for range ticker.C {
 			s.lock.RLock()
-			ch = s.channels[si.resource]
+			ch = s.channels[si.Resource]
 			s.lock.RUnlock()
 
 			if ch != nil {
@@ -512,110 +456,20 @@
 		}
 
 		ticker.Stop()
-=======
-	domain := s.findDomainFromPlaypath(si.Resource)
-	resource := "srt:" + si.Resource
-	action := "PLAY"
-	if mode == srt.PUBLISH {
-		action = "PUBLISH"
-	}
-
-	if !s.iam.Enforce(identity, domain, resource, action) {
-		s.log("PUBLISH", "FORBIDDEN", si.Resource, "access denied", client)
-		return srt.REJECT
->>>>>>> 930b84b5
 	}
 
 	if ch != nil {
-		s.log("SUBSCRIBE", "START", si.resource, "", client)
-
-		id := ch.AddSubscriber(conn, si.resource)
+		s.log("SUBSCRIBE", "START", si.Resource, "", client)
+
+		id := ch.AddSubscriber(conn, si.Resource)
 
 		// Blocks until connection closes
 		ch.pubsub.Subscribe(conn)
 
-		s.log("SUBSCRIBE", "STOP", si.resource, "", client)
+		s.log("SUBSCRIBE", "STOP", si.Resource, "", client)
 
 		ch.RemoveSubscriber(id)
-
-		return
-	}
-}
-
-func (s *server) handlePublish(conn srt.Conn) {
-	s.publish(conn, false)
-}
-
-func (s *server) publish(conn srt.Conn, isProxy bool) error {
-	streamId := conn.StreamId()
-	client := conn.RemoteAddr()
-
-	si, _ := url.ParseStreamId(streamId)
-
-	// Look for the stream
-	s.lock.Lock()
-	ch := s.channels[si.Resource]
-	if ch == nil {
-<<<<<<< HEAD
-		ch = newChannel(conn, si.resource, isProxy, s.collector)
-		s.channels[si.resource] = ch
-=======
-		ch = newChannel(conn, si.Resource, false, s.collector)
-		s.channels[si.Resource] = ch
->>>>>>> 930b84b5
-	} else {
-		ch = nil
-	}
-	s.lock.Unlock()
-
-	if ch == nil {
-		s.log("PUBLISH", "CONFLICT", si.Resource, "already publishing", client)
-		conn.Close()
-		return fmt.Errorf("already publishing this resource")
-	}
-
-	s.log("PUBLISH", "START", si.Resource, "", client)
-
-	// Blocks until connection closes
-	ch.pubsub.Publish(conn)
-
-	s.lock.Lock()
-	delete(s.channels, si.Resource)
-	s.lock.Unlock()
-
-	ch.Close()
-
-	s.log("PUBLISH", "STOP", si.Resource, "", client)
-
-	conn.Close()
-
-<<<<<<< HEAD
-	return nil
-=======
-	si, _ := url.ParseStreamId(streamId)
-
-	// Look for the stream
-	s.lock.RLock()
-	ch := s.channels[si.Resource]
-	s.lock.RUnlock()
-
-	if ch == nil {
-		s.log("SUBSCRIBE", "NOTFOUND", si.Resource, "no publisher for this resource found", client)
-		conn.Close()
-		return
-	}
-
-	s.log("SUBSCRIBE", "START", si.Resource, "", client)
-
-	id := ch.AddSubscriber(conn, si.Resource)
-
-	ch.pubsub.Subscribe(conn)
-
-	s.log("SUBSCRIBE", "STOP", si.Resource, "", client)
-
-	ch.RemoveSubscriber(id)
-
-	conn.Close()
+	}
 }
 
 func (s *server) findIdentityFromToken(key string) (string, error) {
@@ -661,5 +515,4 @@
 	}
 
 	return "$none"
->>>>>>> 930b84b5
 }