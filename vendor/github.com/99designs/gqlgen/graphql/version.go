--- conflicted
+++ resolved
@@ -1,7 +1,3 @@
 package graphql
 
-<<<<<<< HEAD
-const Version = "v0.17.15"
-=======
-const Version = "v0.17.16"
->>>>>>> a114f426
+const Version = "v0.17.16"