--- conflicted
+++ resolved
@@ -1,8 +1,4 @@
 package swag
 
 // Version of swag.
-<<<<<<< HEAD
-const Version = "v1.8.4"
-=======
-const Version = "v1.8.5"
->>>>>>> a114f426
+const Version = "v1.8.5"